[
  {
    "name": "antlr",
    "path": "platforms/software/antlr",
    "unitTests": true,
    "functionalTests": true,
    "crossVersionTests": true
  },
  {
    "name": "api-metadata",
    "path": "platforms/core-configuration/api-metadata",
    "unitTests": true,
    "functionalTests": true,
    "crossVersionTests": true
  },
  {
    "name": "architecture-test",
    "path": "subprojects/architecture-test",
    "unitTests": true,
    "functionalTests": true,
    "crossVersionTests": true
  },
  {
    "name": "base-annotations",
    "path": "platforms/core-runtime/base-annotations",
    "unitTests": true,
    "functionalTests": true,
    "crossVersionTests": true
  },
  {
    "name": "base-ide-plugins",
    "path": "platforms/ide/base-ide-plugins",
    "unitTests": true,
    "functionalTests": true,
    "crossVersionTests": true
  },
  {
    "name": "base-services",
    "path": "platforms/core-runtime/base-services",
    "unitTests": true,
    "functionalTests": true,
    "crossVersionTests": true
  },
  {
    "name": "base-services-groovy",
    "path": "platforms/core-configuration/base-services-groovy",
    "unitTests": true,
    "functionalTests": true,
    "crossVersionTests": true
  },
  {
    "name": "bootstrap",
    "path": "platforms/core-runtime/bootstrap",
    "unitTests": true,
    "functionalTests": true,
    "crossVersionTests": true
  },
  {
    "name": "build-cache",
    "path": "platforms/core-execution/build-cache",
    "unitTests": true,
    "functionalTests": true,
    "crossVersionTests": true
  },
  {
    "name": "build-cache-base",
    "path": "platforms/core-execution/build-cache-base",
    "unitTests": true,
<<<<<<< HEAD
    "functionalTests": true,
    "crossVersionTests": true
=======
    "functionalTests": false,
    "crossVersionTests": false
>>>>>>> 192ffdd6
  },
  {
    "name": "build-cache-http",
    "path": "platforms/core-execution/build-cache-http",
    "unitTests": true,
    "functionalTests": true,
    "crossVersionTests": true
  },
  {
    "name": "build-cache-local",
    "path": "platforms/core-execution/build-cache-local",
    "unitTests": true,
    "functionalTests": true,
    "crossVersionTests": false
  },
  {
    "name": "build-cache-packaging",
    "path": "platforms/core-execution/build-cache-packaging",
    "unitTests": true,
    "functionalTests": true,
    "crossVersionTests": true
  },
  {
    "name": "build-configuration",
    "path": "platforms/core-runtime/build-configuration",
    "unitTests": true,
    "functionalTests": true,
    "crossVersionTests": false
  },
  {
    "name": "build-cache-spi",
    "path": "platforms/core-execution/build-cache-spi",
    "unitTests": false,
    "functionalTests": true,
    "crossVersionTests": false
  },
  {
    "name": "build-events",
    "path": "subprojects/build-events",
    "unitTests": true,
    "functionalTests": true,
    "crossVersionTests": true
  },
  {
    "name": "build-init",
    "path": "platforms/software/build-init",
    "unitTests": true,
    "functionalTests": true,
    "crossVersionTests": true
  },
  {
    "name": "build-operations",
    "path": "platforms/core-runtime/build-operations",
    "unitTests": true,
    "functionalTests": true,
    "crossVersionTests": true
  },
  {
    "name": "build-option",
    "path": "platforms/core-runtime/build-option",
    "unitTests": true,
    "functionalTests": true,
    "crossVersionTests": true
  },
  {
    "name": "build-profile",
    "path": "platforms/core-runtime/build-profile",
    "unitTests": true,
    "functionalTests": true,
    "crossVersionTests": true
  },
  {
    "name": "cli",
    "path": "platforms/core-runtime/cli",
    "unitTests": true,
    "functionalTests": true,
    "crossVersionTests": true
  },
  {
    "name": "code-quality",
    "path": "platforms/jvm/code-quality",
    "unitTests": true,
    "functionalTests": true,
    "crossVersionTests": true
  },
  {
    "name": "composite-builds",
    "path": "subprojects/composite-builds",
    "unitTests": true,
    "functionalTests": true,
    "crossVersionTests": false
  },
  {
    "name": "configuration-cache",
    "path": "platforms/core-configuration/configuration-cache",
    "unitTests": true,
    "functionalTests": true,
    "crossVersionTests": true
  },
  {
    "name": "core",
    "path": "subprojects/core",
    "unitTests": true,
    "functionalTests": true,
    "crossVersionTests": true
  },
  {
    "name": "core-api",
    "path": "subprojects/core-api",
    "unitTests": true,
    "functionalTests": true,
    "crossVersionTests": false
  },
  {
    "name": "core-platform",
    "path": "subprojects/core-platform",
    "unitTests": false,
    "functionalTests": false,
    "crossVersionTests": false
  },
  {
    "name": "dependency-management",
    "path": "platforms/software/dependency-management",
    "unitTests": true,
    "functionalTests": true,
    "crossVersionTests": true
  },
  {
    "name": "diagnostics",
    "path": "subprojects/diagnostics",
    "unitTests": true,
    "functionalTests": true,
    "crossVersionTests": false
  },
  {
    "name": "distributions-basics",
    "path": "platforms/core-runtime/distributions-basics",
    "unitTests": false,
    "functionalTests": false,
    "crossVersionTests": false
  },
  {
    "name": "distributions-core",
    "path": "platforms/core-runtime/distributions-core",
    "unitTests": false,
    "functionalTests": false,
    "crossVersionTests": false
  },
  {
    "name": "distributions-dependencies",
    "path": "subprojects/distributions-dependencies",
    "unitTests": false,
    "functionalTests": false,
    "crossVersionTests": false
  },
  {
    "name": "distributions-full",
    "path": "subprojects/distributions-full",
    "unitTests": false,
    "functionalTests": false,
    "crossVersionTests": false
  },
  {
    "name": "distributions-integ-tests",
    "path": "subprojects/distributions-integ-tests",
    "unitTests": false,
    "functionalTests": true,
    "crossVersionTests": false
  },
  {
    "name": "distributions-jvm",
    "path": "platforms/jvm/distributions-jvm",
    "unitTests": false,
    "functionalTests": false,
    "crossVersionTests": false
  },
  {
    "name": "distributions-native",
    "path": "platforms/native/distributions-native",
    "unitTests": false,
    "functionalTests": false,
    "crossVersionTests": false
  },
  {
    "name": "distributions-publishing",
    "path": "platforms/software/distributions-publishing",
    "unitTests": false,
    "functionalTests": false,
    "crossVersionTests": false
  },
  {
    "name": "docs",
    "path": "platforms/documentation/docs",
    "unitTests": true,
    "functionalTests": false,
    "crossVersionTests": false
  },
  {
    "name": "docs-asciidoctor-extensions",
    "path": "platforms/documentation/docs-asciidoctor-extensions",
    "unitTests": false,
    "functionalTests": false,
    "crossVersionTests": false
  },
  {
    "name": "docs-asciidoctor-extensions-base",
    "path": "platforms/documentation/docs-asciidoctor-extensions-base",
    "unitTests": true,
    "functionalTests": false,
    "crossVersionTests": false
  },
  {
    "name": "ear",
    "path": "platforms/jvm/ear",
    "unitTests": true,
    "functionalTests": true,
    "crossVersionTests": false
  },
  {
    "name": "enterprise",
    "path": "platforms/enterprise/enterprise",
    "unitTests": true,
    "functionalTests": true,
    "crossVersionTests": false
  },
  {
    "name": "enterprise-logging",
    "path": "platforms/enterprise/enterprise-logging",
    "unitTests": false,
    "functionalTests": false,
    "crossVersionTests": false
  },
  {
    "name": "enterprise-operations",
    "path": "platforms/enterprise/enterprise-operations",
    "unitTests": false,
    "functionalTests": false,
    "crossVersionTests": false
  },
  {
    "name": "enterprise-plugin-performance",
    "path": "platforms/enterprise/enterprise-plugin-performance",
    "unitTests": false,
    "functionalTests": false,
    "crossVersionTests": false
  },
  {
    "name": "enterprise-workers",
    "path": "platforms/enterprise/enterprise-workers",
    "unitTests": false,
    "functionalTests": false,
    "crossVersionTests": false
  },
  {
    "name": "execution",
    "path": "platforms/core-execution/execution",
    "unitTests": true,
    "functionalTests": true,
    "crossVersionTests": false
  },
  {
    "name": "file-collections",
    "path": "platforms/core-configuration/file-collections",
    "unitTests": true,
    "functionalTests": true,
    "crossVersionTests": false
  },
  {
    "name": "file-temp",
    "path": "platforms/core-runtime/file-temp",
    "unitTests": true,
    "functionalTests": false,
    "crossVersionTests": false
  },
  {
    "name": "file-watching",
    "path": "platforms/core-execution/file-watching",
    "unitTests": true,
    "functionalTests": true,
    "crossVersionTests": false
  },
  {
    "name": "files",
    "path": "platforms/core-runtime/files",
    "unitTests": true,
    "functionalTests": false,
    "crossVersionTests": false
  },
  {
    "name": "functional",
    "path": "platforms/core-runtime/functional",
    "unitTests": true,
    "functionalTests": false,
    "crossVersionTests": false
  },
  {
    "name": "hashing",
    "path": "platforms/core-execution/hashing",
    "unitTests": true,
    "functionalTests": false,
    "crossVersionTests": false
  },
  {
    "name": "ide",
    "path": "platforms/ide/ide",
    "unitTests": true,
    "functionalTests": true,
    "crossVersionTests": false
  },
  {
    "name": "ide-native",
    "path": "platforms/ide/ide-native",
    "unitTests": true,
    "functionalTests": true,
    "crossVersionTests": false
  },
  {
    "name": "ide-plugins",
    "path": "platforms/ide/ide-plugins",
    "unitTests": true,
    "functionalTests": true,
    "crossVersionTests": true
  },
  {
    "name": "input-tracking",
    "path": "platforms/core-configuration/input-tracking",
    "unitTests": true,
    "functionalTests": false,
    "crossVersionTests": false
  },
  {
    "name": "installation-beacon",
    "path": "platforms/core-runtime/installation-beacon",
    "unitTests": false,
    "functionalTests": false,
    "crossVersionTests": false
  },
  {
    "name": "instrumentation-agent",
    "path": "platforms/core-runtime/instrumentation-agent",
    "unitTests": false,
    "functionalTests": false,
    "crossVersionTests": false
  },
  {
    "name": "instrumentation-declarations",
    "path": "platforms/core-runtime/instrumentation-declarations",
    "unitTests": false,
    "functionalTests": false,
    "crossVersionTests": false
  },
  {
    "name": "integ-test",
    "path": "subprojects/integ-test",
    "unitTests": false,
    "functionalTests": true,
    "crossVersionTests": true
  },
  {
    "name": "internal-architecture-testing",
    "path": "subprojects/internal-architecture-testing",
    "unitTests": false,
    "functionalTests": false,
    "crossVersionTests": false
  },
  {
    "name": "internal-build-reports",
    "path": "subprojects/internal-build-reports",
    "unitTests": false,
    "functionalTests": false,
    "crossVersionTests": false
  },
  {
    "name": "internal-instrumentation-api",
    "path": "platforms/core-runtime/internal-instrumentation-api",
    "unitTests": false,
    "functionalTests": false,
    "crossVersionTests": false
  },
  {
    "name": "internal-instrumentation-processor",
    "path": "platforms/core-runtime/internal-instrumentation-processor",
    "unitTests": true,
    "functionalTests": false,
    "crossVersionTests": false
  },
  {
    "name": "internal-integ-testing",
    "path": "subprojects/internal-integ-testing",
    "unitTests": true,
    "functionalTests": true,
    "crossVersionTests": false
  },
  {
    "name": "internal-performance-testing",
    "path": "subprojects/internal-performance-testing",
    "unitTests": true,
    "functionalTests": true,
    "crossVersionTests": false
  },
  {
    "name": "internal-testing",
    "path": "subprojects/internal-testing",
    "unitTests": true,
    "functionalTests": false,
    "crossVersionTests": false
  },
  {
    "name": "ivy",
    "path": "platforms/software/ivy",
    "unitTests": true,
    "functionalTests": true,
    "crossVersionTests": true
  },
  {
    "name": "jacoco",
    "path": "platforms/jvm/jacoco",
    "unitTests": true,
    "functionalTests": true,
    "crossVersionTests": false
  },
  {
    "name": "java-compiler-plugin",
    "path": "platforms/jvm/java-compiler-plugin",
    "unitTests": true,
    "functionalTests": false,
    "crossVersionTests": false
  },
  {
    "name": "java-platform",
    "path": "platforms/jvm/java-platform",
    "unitTests": true,
    "functionalTests": true,
    "crossVersionTests": false
  },
  {
    "name": "jvm-services",
    "path": "platforms/jvm/jvm-services",
    "unitTests": true,
    "functionalTests": true,
    "crossVersionTests": false
  },
  {
    "name": "kotlin-dsl",
    "path": "platforms/core-configuration/kotlin-dsl",
    "unitTests": true,
    "functionalTests": true,
    "crossVersionTests": false
  },
  {
    "name": "kotlin-dsl-integ-tests",
    "path": "platforms/core-configuration/kotlin-dsl-integ-tests",
    "unitTests": false,
    "functionalTests": true,
    "crossVersionTests": true
  },
  {
    "name": "kotlin-dsl-plugins",
    "path": "platforms/core-configuration/kotlin-dsl-plugins",
    "unitTests": true,
    "functionalTests": false,
    "crossVersionTests": false
  },
  {
    "name": "kotlin-dsl-provider-plugins",
    "path": "platforms/core-configuration/kotlin-dsl-provider-plugins",
    "unitTests": true,
    "functionalTests": false,
    "crossVersionTests": false
  },
  {
    "name": "kotlin-dsl-tooling-builders",
    "path": "platforms/core-configuration/kotlin-dsl-tooling-builders",
    "unitTests": true,
    "functionalTests": false,
    "crossVersionTests": true
  },
  {
    "name": "kotlin-dsl-tooling-models",
    "path": "platforms/core-configuration/kotlin-dsl-tooling-models",
    "unitTests": false,
    "functionalTests": false,
    "crossVersionTests": false
  },
  {
    "name": "language-groovy",
    "path": "platforms/jvm/language-groovy",
    "unitTests": true,
    "functionalTests": true,
    "crossVersionTests": false
  },
  {
    "name": "language-java",
    "path": "platforms/jvm/language-java",
    "unitTests": true,
    "functionalTests": true,
    "crossVersionTests": true
  },
  {
    "name": "language-jvm",
    "path": "platforms/jvm/language-jvm",
    "unitTests": true,
    "functionalTests": true,
    "crossVersionTests": false
  },
  {
    "name": "language-native",
    "path": "platforms/native/language-native",
    "unitTests": true,
    "functionalTests": true,
    "crossVersionTests": false
  },
  {
    "name": "launcher",
    "path": "platforms/core-runtime/launcher",
    "unitTests": true,
    "functionalTests": true,
    "crossVersionTests": false
  },
  {
    "name": "logging",
    "path": "platforms/core-runtime/logging",
    "unitTests": true,
    "functionalTests": true,
    "crossVersionTests": false
  },
  {
    "name": "logging-api",
    "path": "platforms/core-runtime/logging-api",
    "unitTests": true,
    "functionalTests": false,
    "crossVersionTests": false
  },
  {
    "name": "maven",
    "path": "platforms/software/maven",
    "unitTests": true,
    "functionalTests": true,
    "crossVersionTests": true
  },
  {
    "name": "messaging",
    "path": "platforms/core-runtime/messaging",
    "unitTests": true,
    "functionalTests": true,
    "crossVersionTests": false
  },
  {
    "name": "model-core",
    "path": "platforms/core-configuration/model-core",
    "unitTests": true,
    "functionalTests": true,
    "crossVersionTests": false
  },
  {
    "name": "model-groovy",
    "path": "platforms/core-configuration/model-groovy",
    "unitTests": true,
    "functionalTests": true,
    "crossVersionTests": false
  },
  {
    "name": "native",
    "path": "platforms/core-runtime/native",
    "unitTests": true,
    "functionalTests": false,
    "crossVersionTests": false
  },
  {
    "name": "normalization-java",
    "path": "platforms/jvm/normalization-java",
    "unitTests": true,
    "functionalTests": false,
    "crossVersionTests": false
  },
  {
    "name": "performance",
    "path": "subprojects/performance",
    "unitTests": false,
    "functionalTests": false,
    "crossVersionTests": false
  },
  {
    "name": "persistent-cache",
    "path": "platforms/core-execution/persistent-cache",
    "unitTests": true,
    "functionalTests": true,
    "crossVersionTests": false
  },
  {
    "name": "platform-base",
    "path": "platforms/software/platform-base",
    "unitTests": true,
    "functionalTests": true,
    "crossVersionTests": false
  },
  {
    "name": "platform-jvm",
    "path": "platforms/jvm/platform-jvm",
    "unitTests": true,
    "functionalTests": true,
    "crossVersionTests": false
  },
  {
    "name": "platform-native",
    "path": "platforms/native/platform-native",
    "unitTests": true,
    "functionalTests": true,
    "crossVersionTests": false
  },
  {
    "name": "plugin-development",
    "path": "platforms/extensibility/plugin-development",
    "unitTests": true,
    "functionalTests": true,
    "crossVersionTests": true
  },
  {
    "name": "plugin-use",
    "path": "platforms/extensibility/plugin-use",
    "unitTests": true,
    "functionalTests": true,
    "crossVersionTests": false
  },
  {
    "name": "plugins",
    "path": "subprojects/plugins",
    "unitTests": true,
    "functionalTests": true,
    "crossVersionTests": false
  },
  {
    "name": "plugins-distribution",
    "path": "platforms/software/plugins-distribution",
    "unitTests": false,
    "functionalTests": true,
    "crossVersionTests": false
  },
  {
    "name": "plugins-groovy",
    "path": "platforms/jvm/plugins-groovy",
    "unitTests": true,
    "functionalTests": true,
    "crossVersionTests": false
  },
  {
    "name": "plugins-java",
    "path": "platforms/jvm/plugins-java",
    "unitTests": true,
    "functionalTests": true,
    "crossVersionTests": false
  },
  {
    "name": "plugins-java-base",
    "path": "platforms/jvm/plugins-java-base",
    "unitTests": false,
    "functionalTests": true,
    "crossVersionTests": false
  },
  {
    "name": "plugins-java-library",
    "path": "platforms/jvm/plugins-java-library",
    "unitTests": true,
    "functionalTests": true,
    "crossVersionTests": false
  },
  {
    "name": "plugins-jvm-test-fixtures",
    "path": "platforms/jvm/plugins-jvm-test-fixtures",
    "unitTests": false,
    "functionalTests": true,
    "crossVersionTests": false
  },
  {
    "name": "plugins-jvm-test-suite",
    "path": "platforms/jvm/plugins-jvm-test-suite",
    "unitTests": false,
    "functionalTests": true,
    "crossVersionTests": false
  },
  {
    "name": "plugins-test-report-aggregation",
    "path": "platforms/jvm/plugins-test-report-aggregation",
    "unitTests": false,
    "functionalTests": true,
    "crossVersionTests": false
  },
  {
    "name": "plugins-version-catalog",
    "path": "platforms/software/plugins-version-catalog",
    "unitTests": false,
    "functionalTests": true,
    "crossVersionTests": false
  },
  {
    "name": "precondition-tester",
    "path": "platforms/build-infrastructure/precondition-tester",
    "unitTests": true,
    "functionalTests": true,
    "crossVersionTests": true
  },
  {
    "name": "problems",
    "path": "platforms/ide/problems",
    "unitTests": false,
    "functionalTests": true,
    "crossVersionTests": false
  },
  {
    "name": "problems-api",
    "path": "platforms/ide/problems-api",
    "unitTests": true,
    "functionalTests": true,
    "crossVersionTests": false
  },
  {
    "name": "process-services",
    "path": "platforms/core-runtime/process-services",
    "unitTests": true,
    "functionalTests": true,
    "crossVersionTests": false
  },
  {
    "name": "publish",
    "path": "platforms/software/publish",
    "unitTests": true,
    "functionalTests": true,
    "crossVersionTests": false
  },
  {
    "name": "reporting",
    "path": "platforms/software/reporting",
    "unitTests": true,
    "functionalTests": true,
    "crossVersionTests": false
  },
  {
    "name": "resources",
    "path": "platforms/software/resources",
    "unitTests": true,
    "functionalTests": true,
    "crossVersionTests": false
  },
  {
    "name": "resources-gcs",
    "path": "platforms/software/resources-gcs",
    "unitTests": true,
    "functionalTests": true,
    "crossVersionTests": false
  },
  {
    "name": "resources-http",
    "path": "platforms/software/resources-http",
    "unitTests": true,
    "functionalTests": true,
    "crossVersionTests": false
  },
  {
    "name": "resources-s3",
    "path": "platforms/software/resources-s3",
    "unitTests": true,
    "functionalTests": true,
    "crossVersionTests": false
  },
  {
    "name": "resources-sftp",
    "path": "platforms/software/resources-sftp",
    "unitTests": true,
    "functionalTests": true,
    "crossVersionTests": false
  },
  {
    "name": "samples",
    "path": "platforms/documentation/samples",
    "unitTests": false,
    "functionalTests": true,
    "crossVersionTests": false
  },
  {
    "name": "scala",
    "path": "platforms/jvm/scala",
    "unitTests": true,
    "functionalTests": true,
    "crossVersionTests": false
  },
  {
    "name": "security",
    "path": "platforms/software/security",
    "unitTests": true,
    "functionalTests": false,
    "crossVersionTests": false
  },
  {
    "name": "signing",
    "path": "platforms/software/signing",
    "unitTests": true,
    "functionalTests": true,
    "crossVersionTests": false
  },
  {
    "name": "smoke-ide-test",
    "path": "subprojects/smoke-ide-test",
    "unitTests": false,
    "functionalTests": false,
    "crossVersionTests": false
  },
  {
    "name": "smoke-test",
    "path": "subprojects/smoke-test",
    "unitTests": false,
    "functionalTests": false,
    "crossVersionTests": false
  },
  {
    "name": "snapshots",
    "path": "platforms/core-execution/snapshots",
    "unitTests": true,
    "functionalTests": true,
    "crossVersionTests": false
  },
  {
    "name": "soak",
    "path": "subprojects/soak",
    "unitTests": false,
    "functionalTests": true,
    "crossVersionTests": false
  },
  {
    "name": "test-kit",
    "path": "platforms/extensibility/test-kit",
    "unitTests": true,
    "functionalTests": true,
    "crossVersionTests": false
  },
  {
    "name": "test-suites-base",
    "path": "platforms/software/test-suites-base",
    "unitTests": true,
    "functionalTests": false,
    "crossVersionTests": false
  },
  {
    "name": "testing-base",
    "path": "platforms/software/testing-base",
    "unitTests": true,
    "functionalTests": true,
    "crossVersionTests": false
  },
  {
    "name": "testing-junit-platform",
    "path": "platforms/jvm/testing-junit-platform",
    "unitTests": false,
    "functionalTests": false,
    "crossVersionTests": false
  },
  {
    "name": "testing-jvm",
    "path": "platforms/jvm/testing-jvm",
    "unitTests": true,
    "functionalTests": true,
    "crossVersionTests": false
  },
  {
    "name": "testing-jvm-infrastructure",
    "path": "platforms/jvm/testing-jvm-infrastructure",
    "unitTests": true,
    "functionalTests": false,
    "crossVersionTests": false
  },
  {
    "name": "testing-native",
    "path": "platforms/native/testing-native",
    "unitTests": true,
    "functionalTests": true,
    "crossVersionTests": false
  },
  {
    "name": "toolchains-jvm",
    "path": "platforms/jvm/toolchains-jvm",
    "unitTests": true,
    "functionalTests": true,
    "crossVersionTests": false
  },
  {
    "name": "toolchains-jvm-shared",
    "path": "platforms/jvm/toolchains-jvm-shared",
    "unitTests": true,
    "functionalTests": false,
    "crossVersionTests": false
  },
  {
    "name": "tooling-api",
    "path": "platforms/ide/tooling-api",
    "unitTests": true,
    "functionalTests": true,
    "crossVersionTests": true
  },
  {
    "name": "tooling-api-builders",
    "path": "platforms/ide/tooling-api-builders",
    "unitTests": true,
    "functionalTests": false,
    "crossVersionTests": false
  },
  {
    "name": "tooling-native",
    "path": "platforms/native/tooling-native",
    "unitTests": false,
    "functionalTests": false,
    "crossVersionTests": true
  },
  {
    "name": "version-control",
    "path": "platforms/software/version-control",
    "unitTests": true,
    "functionalTests": true,
    "crossVersionTests": false
  },
  {
    "name": "war",
    "path": "platforms/jvm/war",
    "unitTests": true,
    "functionalTests": true,
    "crossVersionTests": false
  },
  {
    "name": "worker-processes",
    "path": "platforms/core-execution/worker-processes",
    "unitTests": true,
    "functionalTests": false,
    "crossVersionTests": false
  },
  {
    "name": "worker-services",
    "path": "platforms/core-runtime/worker-services",
    "unitTests": false,
    "functionalTests": false,
    "crossVersionTests": false
  },
  {
    "name": "workers",
    "path": "platforms/core-execution/workers",
    "unitTests": true,
    "functionalTests": true,
    "crossVersionTests": false
  },
  {
    "name": "wrapper",
    "path": "platforms/core-runtime/wrapper",
    "unitTests": false,
    "functionalTests": true,
    "crossVersionTests": true
  },
  {
    "name": "wrapper-shared",
    "path": "platforms/core-runtime/wrapper-shared",
    "unitTests": true,
    "functionalTests": true,
    "crossVersionTests": false
  }
]<|MERGE_RESOLUTION|>--- conflicted
+++ resolved
@@ -66,13 +66,8 @@
     "name": "build-cache-base",
     "path": "platforms/core-execution/build-cache-base",
     "unitTests": true,
-<<<<<<< HEAD
-    "functionalTests": true,
-    "crossVersionTests": true
-=======
-    "functionalTests": false,
-    "crossVersionTests": false
->>>>>>> 192ffdd6
+    "functionalTests": true,
+    "crossVersionTests": true
   },
   {
     "name": "build-cache-http",
