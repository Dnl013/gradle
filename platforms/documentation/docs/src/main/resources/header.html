<div class="layout">
    <header class="site-layout__header site-header" itemscope="itemscope" itemtype="https://schema.org/WPHeader">
        <nav class="site-header__navigation" itemscope="itemscope" itemtype="https://schema.org/SiteNavigationElement">
            <div class="site-header__navigation-header">
                <a target="_top" class="logo" href="https://docs.gradle.org" title="Gradle Docs">
                    <svg width="139px" height="43px" viewBox="0 0 278 86" version="1.1" xmlns="http://www.w3.org/2000/svg">
                        <title>Gradle</title>
                        <path class="cls-1" d="M155,56.32V70.27a18.32,18.32,0,0,1-5.59,2.83,21.82,21.82,0,0,1-6.36.89,21.08,21.08,0,0,1-7.64-1.31A17.12,17.12,0,0,1,129.59,69a16.14,16.14,0,0,1-3.73-5.58,18.78,18.78,0,0,1-1.31-7.08,19.58,19.58,0,0,1,1.26-7.14A15.68,15.68,0,0,1,135,40a20.39,20.39,0,0,1,7.45-1.29,22,22,0,0,1,3.92.33,20.43,20.43,0,0,1,3.39.92,15.16,15.16,0,0,1,2.85,1.42A17.3,17.3,0,0,1,155,43.25l-1.84,2.91a1.72,1.72,0,0,1-1.12.84,2,2,0,0,1-1.5-.34L149,45.75a10.49,10.49,0,0,0-1.75-.79,14.33,14.33,0,0,0-2.17-.54,15.29,15.29,0,0,0-2.78-.22,11.91,11.91,0,0,0-4.61.86,9.66,9.66,0,0,0-3.52,2.46,10.9,10.9,0,0,0-2.24,3.84,14.88,14.88,0,0,0-.79,5,15.23,15.23,0,0,0,.85,5.28,11.06,11.06,0,0,0,2.38,3.94A10.15,10.15,0,0,0,138.05,68a14.28,14.28,0,0,0,8.25.44,17.1,17.1,0,0,0,2.94-1.09V61.14h-4.35a1.3,1.3,0,0,1-1-.35,1.15,1.15,0,0,1-.35-.85V56.32Zm10.47-2.93a10.53,10.53,0,0,1,2.72-3.45,5.77,5.77,0,0,1,3.72-1.25,4.5,4.5,0,0,1,2.72.74l-.38,4.41a1.18,1.18,0,0,1-.34.61,1,1,0,0,1-.61.18,6.76,6.76,0,0,1-1.06-.12,8.22,8.22,0,0,0-1.38-.12,5,5,0,0,0-1.74.28,4.37,4.37,0,0,0-1.37.83,5.55,5.55,0,0,0-1.07,1.3,12.26,12.26,0,0,0-.87,1.74V73.61H160V49.14h3.45a1.94,1.94,0,0,1,1.27.32,1.9,1.9,0,0,1,.48,1.16Zm11.36-.84A14.49,14.49,0,0,1,187,48.69a9.92,9.92,0,0,1,3.84.7,8.06,8.06,0,0,1,2.86,2,8.38,8.38,0,0,1,1.78,3,11.64,11.64,0,0,1,.61,3.82V73.61h-2.68a2.64,2.64,0,0,1-1.28-.25,1.72,1.72,0,0,1-.72-1l-.52-1.77a20.25,20.25,0,0,1-1.82,1.47,10.86,10.86,0,0,1-1.83,1.06,10.36,10.36,0,0,1-2,.66,12,12,0,0,1-2.4.22,9.64,9.64,0,0,1-2.86-.41,6.28,6.28,0,0,1-2.27-1.26,5.6,5.6,0,0,1-1.48-2.07,7.38,7.38,0,0,1-.52-2.89,5.7,5.7,0,0,1,.31-1.85,5.3,5.3,0,0,1,1-1.75,8.25,8.25,0,0,1,1.83-1.57,11.17,11.17,0,0,1,2.75-1.29,23.28,23.28,0,0,1,3.81-.9,36.77,36.77,0,0,1,5-.41V58.16a5.35,5.35,0,0,0-1.05-3.64,3.83,3.83,0,0,0-3-1.18,7.3,7.3,0,0,0-2.38.33,9.39,9.39,0,0,0-1.65.75l-1.3.75a2.52,2.52,0,0,1-1.3.34,1.7,1.7,0,0,1-1.05-.32,2.61,2.61,0,0,1-.69-.76Zm13.5,10.61a31.66,31.66,0,0,0-4.3.45,11,11,0,0,0-2.79.82,3.57,3.57,0,0,0-1.5,1.17,2.89,2.89,0,0,0,.47,3.67,3.93,3.93,0,0,0,2.39.67,7,7,0,0,0,3.14-.66,9.52,9.52,0,0,0,2.59-2Zm32.53-25V73.61h-3.6a1.39,1.39,0,0,1-1.48-1.07l-.5-2.36a12.4,12.4,0,0,1-3.4,2.74,9.17,9.17,0,0,1-4.47,1,7.95,7.95,0,0,1-6.55-3.26A11.61,11.61,0,0,1,201,66.79a19.71,19.71,0,0,1-.66-5.34,16.77,16.77,0,0,1,.74-5.06,12.21,12.21,0,0,1,2.13-4,9.88,9.88,0,0,1,3.31-2.69,9.64,9.64,0,0,1,4.34-1,8.63,8.63,0,0,1,3.51.64,9,9,0,0,1,2.6,1.74V38.17ZM217,55.39a5.94,5.94,0,0,0-2.18-1.72,6.54,6.54,0,0,0-2.54-.5,5.68,5.68,0,0,0-2.41.5A4.87,4.87,0,0,0,208,55.19a7.19,7.19,0,0,0-1.17,2.57,14.83,14.83,0,0,0-.4,3.69,16.34,16.34,0,0,0,.34,3.63,7.14,7.14,0,0,0,1,2.44,3.79,3.79,0,0,0,1.58,1.36,5,5,0,0,0,2.07.41,6,6,0,0,0,3.13-.76A9.19,9.19,0,0,0,217,66.36Zm17.67-17.22V73.61h-5.89V38.17ZM245.1,62.11a11.37,11.37,0,0,0,.67,3.26,6.54,6.54,0,0,0,1.38,2.27,5.39,5.39,0,0,0,2,1.33,7.26,7.26,0,0,0,2.61.44,8.21,8.21,0,0,0,2.47-.33,11.51,11.51,0,0,0,1.81-.74c.52-.27,1-.52,1.36-.74a2.31,2.31,0,0,1,1.13-.33,1.21,1.21,0,0,1,1.1.55L261.36,70a9.45,9.45,0,0,1-2.19,1.92,12.18,12.18,0,0,1-2.54,1.24,14,14,0,0,1-2.7.66,18.78,18.78,0,0,1-2.65.19,12.93,12.93,0,0,1-4.75-.85,10.65,10.65,0,0,1-3.82-2.5,11.8,11.8,0,0,1-2.55-4.1,15.9,15.9,0,0,1-.93-5.67,13.55,13.55,0,0,1,.81-4.71,11.34,11.34,0,0,1,2.33-3.84,11,11,0,0,1,3.69-2.59,12.31,12.31,0,0,1,4.93-1,11.86,11.86,0,0,1,4.27.74,9.25,9.25,0,0,1,3.36,2.16,9.84,9.84,0,0,1,2.21,3.48,13,13,0,0,1,.8,4.71,3.82,3.82,0,0,1-.29,1.8,1.19,1.19,0,0,1-1.1.46Zm11.23-3.55A7.28,7.28,0,0,0,256,56.4a5.16,5.16,0,0,0-1-1.77,4.44,4.44,0,0,0-1.63-1.21,5.68,5.68,0,0,0-2.3-.44,5.46,5.46,0,0,0-4,1.45,7.13,7.13,0,0,0-1.87,4.13ZM112.26,14a13.72,13.72,0,0,0-19.08-.32,1.27,1.27,0,0,0-.41.93,1.31,1.31,0,0,0,.38.95l1.73,1.73a1.31,1.31,0,0,0,1.71.12,7.78,7.78,0,0,1,4.71-1.57,7.87,7.87,0,0,1,5.57,13.43C96,40.2,81.41,9.66,48.4,25.37a4.48,4.48,0,0,0-2,6.29l5.66,9.79a4.49,4.49,0,0,0,6.07,1.67l.14-.08-.11.08,2.51-1.41a57.72,57.72,0,0,0,7.91-5.89,1.37,1.37,0,0,1,1.8-.06h0a1.29,1.29,0,0,1,0,2A59.79,59.79,0,0,1,62.11,44l-.09.05-2.51,1.4a7,7,0,0,1-3.47.91,7.19,7.19,0,0,1-6.23-3.57l-5.36-9.24C34.17,40.81,27.93,54.8,31.28,72.5a1.31,1.31,0,0,0,1.29,1.06h6.09A1.3,1.3,0,0,0,40,72.42a8.94,8.94,0,0,1,17.73,0A1.3,1.3,0,0,0,59,73.56h5.94a1.31,1.31,0,0,0,1.3-1.14,8.93,8.93,0,0,1,17.72,0,1.3,1.3,0,0,0,1.29,1.14h5.87a1.3,1.3,0,0,0,1.3-1.28c.14-8.28,2.37-17.79,8.74-22.55C123.15,33.25,117.36,19.12,112.26,14ZM89.79,38.92l-4.2-2.11h0a2.64,2.64,0,1,1,4.2,2.12Z"/>
                    </svg>
                </a>
                <div class="site-header__doc-type sr-only">User Manual</div>
                <div class="site-header-version"></div>
                <button type="button" aria-label="Navigation Menu" class="site-header__navigation-button hamburger">
                    <span class="hamburger__bar"></span>
                    <span class="hamburger__bar"></span>
                    <span class="hamburger__bar"></span>
                </button>
            </div>
            <div class="site-header__navigation-collapsible site-header__navigation-collapsible--collapse">
                <ul class="site-header__navigation-items">
                    <li id="theme-toggle" class="site-header__navigation-item">
                        <a class="site-header__navigation-link theme-toggle" title="Theme">
                            <svg width="24" height="24" viewBox="0 0 24 24" xmlns="http://www.w3.org/2000/svg">
                                <title>Theme</title>
                                <path d="m12 22c5.5228475 0 10-4.4771525 10-10s-4.4771525-10-10-10-10 4.4771525-10 10 4.4771525 10 10 10zm0-1.5v-17c4.6944204 0 8.5 3.80557963 8.5 8.5 0 4.6944204-3.8055796 8.5-8.5 8.5z"/>
                            </svg>
                        </a>
                        <script type="text/javascript">
                            const btn = document.querySelector(".theme-toggle");
                            const prefersDarkScheme = window.matchMedia("(prefers-color-scheme: dark)");
                            const currentTheme = localStorage.getItem("theme");
                            if (currentTheme == "dark") {
                              document.body.classList.toggle("dark-theme");
                            } else if (currentTheme == "light") {
                              document.body.classList.toggle("light-theme");
                            }
                            btn.addEventListener("click", function () {
                              if (prefersDarkScheme.matches) {
                                document.body.classList.toggle("light-theme");
                                var theme = document.body.classList.contains("light-theme")? "light" : "dark";
                              } else {
                                document.body.classList.toggle("dark-theme");
                                var theme = document.body.classList.contains("dark-theme")? "dark" : "light";
                              }
                              localStorage.setItem("theme", theme);
                            });
                        </script>
                    </li>
                    <li class="site-header__navigation-item site-header__navigation-submenu-section" tabindex="0">
                        <span class="site-header__navigation-link">
                            Community
                        </span>
                        <div class="site-header__navigation-submenu">
                            <div class="site-header__navigation-submenu-item" itemprop="name">
                                <a target="_top" class="site-header__navigation-submenu-item-link" href="https://gradle.org/" itemprop="url">
                                    <span class="site-header__navigation-submenu-item-link-text">Community Home</span>
                                </a>
                            </div>
                            <div class="site-header__navigation-submenu-item" itemprop="name">
                                <a target="_top" class="site-header__navigation-submenu-item-link" href="https://discuss.gradle.org/" itemprop="url">
                                    <span class="site-header__navigation-submenu-item-link-text">Community Forums</span>
                                </a>
                            </div>
                            <div class="site-header__navigation-submenu-item" itemprop="name">
                                <a target="_top" class="site-header__navigation-submenu-item-link" href="https://plugins.gradle.org" itemprop="url">
                                    <span class="site-header__navigation-submenu-item-link-text">Community Plugins</span>
                                </a>
                            </div>
                        </div>
                    </li>
                    <li class="site-header__navigation-item" itemprop="name">
                        <a target="_top" class="site-header__navigation-link" href="https://dpeuniversity.gradle.com/" itemprop="url">DPE University</a>
                    </li>
                    <li class="site-header__navigation-item" itemprop="name">
                        <a target="_top" class="site-header__navigation-link" href="https://gradle.org/training/" itemprop="url">Events</a>
                    </li>
                    <li class="site-header__navigation-item site-header__navigation-submenu-section" tabindex="0">
                        <span class="site-header__navigation-link">
                            News
                        </span>
                        <div class="site-header__navigation-submenu">
                            <div class="site-header__navigation-submenu-item" itemprop="name">
                                <a class="site-header__navigation-submenu-item-link" href="https://newsletter.gradle.org" itemprop="url">
                                    <span class="site-header__navigation-submenu-item-link-text">Newsletter</span>
                                </a>
                            </div>
                            <div class="site-header__navigation-submenu-item" itemprop="name">
                                <a class="site-header__navigation-submenu-item-link" href="https://blog.gradle.org" itemprop="url">
                                    <span class="site-header__navigation-submenu-item-link-text">Blog</span>
                                </a>
                            </div>
                            <div class="site-header__navigation-submenu-item">
                                <a class="site-header__navigation-submenu-item-link" href="https://twitter.com/gradle">
                                    <span class="site-header__navigation-submenu-item-link-text">Twitter</span>
                                </a>
                            </div>
                        </div>
                    </li>
                    <li class="site-header__navigation-item" itemprop="name">
                        <a target="_top" class="site-header__navigation-link" href="https://gradle.com/develocity" itemprop="url">Develocity</a>
                    </li>
                    <li class="site-header__navigation-item">
                        <a class="site-header__navigation-link" title="Gradle on GitHub" href="https://github.com/gradle/gradle">
                            <svg width="20" height="20" viewBox="0 0 20 20" xmlns="http://www.w3.org/2000/svg">
                                <title>Github</title>
                                <path d="M10 0C4.477 0 0 4.477 0 10c0 4.418 2.865 8.166 6.839 9.489.5.092.682-.217.682-.482 0-.237-.008-.866-.013-1.7-2.782.603-3.369-1.342-3.369-1.342-.454-1.155-1.11-1.462-1.11-1.462-.908-.62.069-.608.069-.608 1.003.07 1.531 1.03 1.531 1.03.892 1.529 2.341 1.087 2.91.831.092-.646.35-1.086.636-1.336-2.22-.253-4.555-1.11-4.555-4.943 0-1.091.39-1.984 1.029-2.683-.103-.253-.446-1.27.098-2.647 0 0 .84-.268 2.75 1.026A9.578 9.578 0 0 1 10 4.836c.85.004 1.705.114 2.504.337 1.909-1.294 2.747-1.026 2.747-1.026.546 1.377.203 2.394.1 2.647.64.699 1.028 1.592 1.028 2.683 0 3.842-2.339 4.687-4.566 4.935.359.309.678.919.678 1.852 0 1.336-.012 2.415-.012 2.743 0 .267.18.579.688.481C17.137 18.163 20 14.418 20 10c0-5.523-4.478-10-10-10" fill-rule="evenodd";/>
                            </svg>
                        </a>
                    </li>
                </ul>
            </div>
        </nav>
    </header>

    <main class="main-content">
        <!-- Primary Navigation -->
        <nav class="docs-navigation">
            <div class="search-container"></div>
            <h3 id="overview">Overview</h3>
            <ul>
                <li><a href="../userguide/userguide.html">What is Gradle?</a></li>
                <li><a href="../userguide/quick_start.html">Quick Start</a></li>
            </ul>

            <h3 id="what-is-new">Releases</h3>
            <ul>
                <li><a href="https://gradle.org/releases/">All Releases</a></li>
                <li><a href="../release-notes.html">Release Notes</a></li>
                <li><a href="../userguide/installation.html">Installing Gradle</a></li>
                <li><a class="nav-dropdown" data-toggle="collapse" href="#upgrading-gradle" aria-expanded="false" aria-controls="upgrading-gradle">Upgrading Gradle</a>
                    <ul id="upgrading-gradle">
                        <li><a href="../userguide/upgrading_version_8.html">version 8.X to latest</a></li>
                        <li><a href="../userguide/upgrading_version_7.html">version 7.X to 8.0</a></li>
                        <li><a href="../userguide/upgrading_version_6.html">version 6.X to 7.0</a></li>
                        <li><a href="../userguide/upgrading_version_5.html">version 5.X to 6.0</a></li>
                        <li><a href="../userguide/upgrading_version_4.html">version 4.X to 5.0</a></li>
                    </ul>
                </li>
                <li><a class="nav-dropdown" data-toggle="collapse" href="#migrating-to-gradle" aria-expanded="false" aria-controls="migrating-to-gradle">Migrating to Gradle</a>
                    <ul id="migrating-to-gradle">
                        <li><a href="../userguide/migrating_from_maven.html">from Maven</a></li>
                        <li><a href="../userguide/migrating_from_ant.html">from Ant</a></li>
                    </ul>
                </li>
                <li><a href="../userguide/troubleshooting.html">Troubleshooting</a></li>
                <li><a href="../userguide/compatibility.html">Compatibility Notes</a></li>
                <li><a href="../userguide/feature_lifecycle.html">Gradle's Feature Lifecycle</a></li>
            </ul>

            <h3 id="running-gradle-builds">Running Gradle Builds</h3>
            <ul>
                <li><a href="../userguide/getting_started_eng.html">Getting Started</a></li>
                <li><a class="nav-dropdown" data-toggle="collapse" href="#running-introduction" aria-expanded="false" aria-controls="introduction">Core Concepts</a>
                    <ul id="running-introduction">
                        <li><a href="../userguide/gradle_basics.html">1. Gradle Basics</a></li>
                        <li><a href="../userguide/gradle_wrapper_basics.html">2. Gradle Wrapper Basics</a></li>
                        <li><a href="../userguide/command_line_interface_basics.html">3. Command-Line Interface Basics</a></li>
                        <li><a href="../userguide/settings_file_basics.html">4. Settings File Basics</a></li>
                        <li><a href="../userguide/build_file_basics.html">5. Build File Basics</a></li>
                        <li><a href="../userguide/dependency_management_basics.html">6. Dependency Management Basics</a></li>
                        <li><a href="../userguide/task_basics.html">7. Task Basics</a></li>
                        <li><a href="../userguide/plugin_basics.html">8. Plugins Basics</a></li>
                        <li><a href="../userguide/gradle_optimizations.html">9. Incremental Builds + Caching</a></li>
                        <li><a href="../userguide/build_scans.html">10. Build Scans</a></li>

                    </ul>
                </li>
                <li><a class="nav-dropdown" data-toggle="collapse" aria-expanded="false">Tutorial</a>
                    <ul id="running-tutorial">
                        <li><a href="../userguide/part1_gradle_init.html">1. Initializing the Project</a></li>
                        <li><a href="../userguide/part2_gradle_tasks.html">2. Running Tasks</a></li>
                        <li><a href="../userguide/part3_gradle_dep_man.html">3. Understanding Dependencies</a></li>
                        <li><a href="../userguide/part4_gradle_plugins.html">4. Applying Plugins</a></li>
                        <li><a href="../userguide/part5_gradle_inc_builds.html">5. Exploring Incremental Builds</a></li>
                        <li><a href="../userguide/part6_gradle_caching.html">6. Enabling the Build Cache</a></li>
                        <li><a href="../userguide/part7_gradle_refs.html">7. Using Reference Materials</a></li>
                    </ul>
                </li>
                <li><a href="../userguide/gradle_ides.html">Gradle in the IDE</a></li>
                <li><a href="../userguide/continuous_builds.html">Continuous Build</a></li>
            </ul>

            <h3 id="authoring-gradle-builds">Authoring Gradle Builds</h3>
            <ul>
                <li><a href="../userguide/getting_started_dev.html">Getting Started</a></li>
                <li><a class="nav-dropdown" data-toggle="collapse" href="#learning-the-basics" aria-expanded="false" aria-controls="learning-the-basics">Learning the Basics</a>
                    <ul id="authoring-introduction">
                        <li><a href="../userguide/gradle_directories.html">1. Gradle Directories</a></li>
                        <li><a href="../userguide/intro_multi_project_builds.html">2. Multi-Project Builds</a></li>
                        <li><a href="../userguide/build_lifecycle.html">3. Gradle Build Lifecycle</a></li>
                        <li><a href="../userguide/writing_settings_files.html">4. Writing Settings Files</a></li>
                        <li><a href="../userguide/writing_build_scripts.html">5. Writing Build Scripts</a></li>
                        <li><a href="../userguide/tutorial_using_tasks.html">6. Using Tasks</a></li>
                        <li><a href="../userguide/writing_tasks.html">7. Writing Tasks</a></li>
                        <li><a href="../userguide/plugins.html">8. Using Plugins</a></li>
                        <li><a href="../userguide/writing_plugins.html">9. Writing Plugins</a></li>
                    </ul>
                </li>
                <li><a class="nav-dropdown" data-toggle="collapse" aria-expanded="false">Tutorial</a>
                    <ul id="authoring-tutorial">
                        <li><a href="../userguide/partr1_gradle_init.html">1. Initializing the Project</a></li>
                        <li><a href="../userguide/partr2_build_lifecycle.html">2. Understanding the Build Lifecycle</a></li>
                        <li><a href="../userguide/partr3_multi_project_builds.html">3. Multi-Project Builds</a></li>
                        <li><a href="../userguide/partr4_settings_file.html">4. Writing the Settings File</a></li>
                        <li><a href="../userguide/partr5_build_scripts.html">5. Writing a Build Script</a></li>
                        <li><a href="../userguide/partr6_writing_tasks.html">6. Writing Tasks</a></li>
                        <li><a href="../userguide/partr7_writing_plugins.html">7. Writing Plugins</a></li>
                    </ul>
                </li>
                <li><a class="nav-dropdown" data-toggle="collapse" href="#authoring-multi-project-builds" aria-expanded="false" aria-controls="authoring-multi-project-builds">Structuring Builds</a>
                    <ul id="authoring-multi-project-builds">
                        <li><a href="../userguide/multi_project_builds.html">Structuring Projects with Gradle</a></li>
                        <li><a href="../userguide/declaring_dependencies_between_subprojects.html">Declaring Dependencies between Subprojects</a></li>
                        <li><a href="../userguide/sharing_build_logic_between_subprojects.html">Sharing Build Logic between Subprojects</a></li>
                        <li><a href="../userguide/composite_builds.html">Composite Builds</a></li>
                        <li><a href="../userguide/multi_project_configuration_and_execution.html">Configuration on Demand</a></li>
                    </ul>
                </li>
                <li><a class="nav-dropdown" data-toggle="collapse" href="#developing-tasks" aria-expanded="false" aria-controls="developing-tasks">Developing Tasks</a>
                    <ul id="developing-tasks">
                        <li><a href="../userguide/more_about_tasks.html">Understanding Tasks</a></li>
                        <li><a href="../userguide/controlling_task_execution.html">Controlling Task Execution</a></li>
                        <li><a href="../userguide/organizing_tasks.html">Organizing Tasks</a></li>
                        <li><a href="../userguide/implementing_custom_tasks.html">Implementing Custom Tasks</a></li>
                        <li><a href="../userguide/lazy_configuration.html">Configuring Tasks Lazily</a></li>
                        <li><a href="../userguide/worker_api.html">Developing Parallel Tasks</a></li>
                        <li><a href="../userguide/custom_tasks.html">Developing Advanced Tasks</a></li>
                        <li><a href="../userguide/build_services.html">Using Shared Build Services</a></li>
                    </ul>
                </li>
                <li><a class="nav-dropdown" data-toggle="collapse" href="#developing-plugins" aria-expanded="false" aria-controls="developing-plugins">Developing Plugins</a>
                    <ul id="developing-plugins">
                        <li><a href="../userguide/custom_plugins.html">Understanding Plugins</a></li>
                        <li><a href="../userguide/implementing_gradle_plugins.html">Understanding Implementation Options</a></li>
                        <li><a href="../userguide/implementing_gradle_plugins_precompiled.html">Implementing Pre-compiled Script Plugins</a></li>
                        <li><a href="../userguide/implementing_gradle_plugins_binary.html">Implementing Binary Plugins</a></li>
                        <li><a href="../userguide/testing_gradle_plugins.html">Testing Plugins</a></li>
                        <li><a href="../userguide/publishing_gradle_plugins.html">Publishing Plugins</a></li>
                    </ul>
                </li>
                <li><a class="nav-dropdown" data-toggle="collapse" href="#gradle-properties" aria-expanded="false" aria-controls="gradle-properties">Understanding Gradle Types</a>
                    <ul id="gradle-properties-topics">
                        <li><a href="../userguide/properties_providers.html">Understanding Properties and Providers</a></li>
                        <li><a href="../userguide/collections.html">Understanding Collections</a></li>
                        <li><a href="../userguide/service_injection.html">Understanding Services and Service Injection</a></li>
                    </ul>
                </li>
                <li><a class="nav-dropdown" data-toggle="collapse" href="#other-developing-topics" aria-expanded="false" aria-controls="other-developing-topics">Other Topics</a>
                    <ul id="other-developing-topics">
                        <li><a href="../userguide/working_with_files.html">Working with Files</a></li>
                        <li><a href="../userguide/init_scripts.html">Initialization Scripts</a></li>
                        <li><a href="../userguide/dataflow_actions.html">Dataflow Actions</a></li>
                        <li><a href="../userguide/test_kit.html">Testing with TestKit</a></li>
                        <li><a href="../userguide/ant.html">Using Ant from Gradle</a></li>
                    </ul>
                </li>
                <li><a href="../userguide/directory_layout.html">Gradle-managed Directories</a></li>
                <li><a href="../userguide/build_environment.html">Configuring the Build Environment</a></li>
                <li><a href="../userguide/logging.html">Logging with Gradle</a></li>
            </ul>

            <h3 id="managing-dependencies">Dependency Management</h3>
            <ul>
                <li><a href="../userguide/getting_started_dep_man.html">Getting Started</a></li>
                <li><a class="nav-dropdown" data-toggle="collapse" href="#learning-the-basics-dependency-management" aria-expanded="false" aria-controls="learning-the-basics-dependency-management">Learning the Basics</a>
                    <ul id="learning-the-basics-dependency-management">
                        <li><a href="../userguide/declaring_dependencies.html">1. Declaring Dependencies</a></li>
                        <li><a href="../userguide/dependency_configurations.html">2. Dependency Configurations</a></li>
                        <li><a href="../userguide/declaring_repositories.html">3. Declaring Repositories</a></li>
                        <li><a href="../userguide/centralizing_dependencies.html">4. Centralizing Dependencies</a></li>
                        <li><a href="../userguide/dependency_constraints_conflicts.html">5. Dependency Constraints and Conflict Resolution</a></li>
                    </ul>
                </li>
<<<<<<< HEAD
                <li><a class="nav-dropdown" data-toggle="collapse" href="#centralizing-dependencies" aria-expanded="false" aria-controls="centralizing-dependencies">Centralizing Dependencies</a>
                    <ul id="centralizing-dependencies">
                        <li><a href="../userguide/platforms.html">Creating Platforms</a></li>
                        <li><a href="../userguide/version_catalogs.html">Creating Version Catalogs</a></li>
                        <li><a href="../userguide/centralizing_catalog_platform.html">Using Catalogs with Platforms</a></li>
=======
                <li><a class="nav-dropdown" data-toggle="collapse" href="#declaring-repositories" aria-expanded="false" aria-controls="declaring-repositories">Declaring Repositories</a>
                    <ul id="declaring-repositories">
                        <li><a href="../userguide/declaring_repositories_basics.html">Declaring Repositories Basics</a></li>
                        <li><a href="../userguide/centralizing_repositories.html">Centralizing Repository Declarations</a></li>
                        <li><a href="../userguide/supported_repository_types.html">Repository Types</a></li>
                        <li><a href="../userguide/supported_metadata_formats.html">Metadata Formats</a></li>
                        <li><a href="../userguide/supported_repository_protocols.html">Supported Protocols</a></li>
                        <li><a href="../userguide/filtering_repository_content.html">Filtering Repository Content</a></li>
>>>>>>> 5dbb975d
                    </ul>
                </li>
                <li><a href="../userguide/declaring_dependencies_adv.html">Advanced Dependency Declaration</a></li>
                <li><a href="../userguide/declaring_repositories_adv.html">Advanced Repository Declaration</a></li>
                <li><a class="nav-dropdown" data-toggle="collapse" href="#declaring-dependency-versions" aria-expanded="false" aria-controls="declaring-dependency-versions">Declaring Versions</a>
                    <ul id="declaring-dependency-versions">
                        <li><a href="../userguide/single_versions.html">Declaring Versions and Ranges</a></li>
                        <li><a href="../userguide/rich_versions.html">Declaring Rich Versions</a></li>
                        <li><a href="../userguide/dynamic_versions.html">Handling Changing Versions</a></li>
                        <li><a href="../userguide/dependency_locking.html">Locking Versions</a></li>
                    </ul>
                </li>
                <li><a class="nav-dropdown" data-toggle="collapse" href="#controlling-transitive-dependencies" aria-expanded="false" aria-controls="controlling-transitive-dependencies">Controlling Transitives</a>
                    <ul id="controlling-transitive-dependencies">
                        <li><a href="../userguide/dependency_constraints.html">Upgrading Versions</a></li>
                        <li><a href="../userguide/dependency_downgrade_and_exclude.html">Downgrading and Excluding</a></li>
                        <li><a href="../userguide/platforms.html">Sharing Versions</a></li>
                        <li><a href="../userguide/dependency_version_alignment.html">Aligning Dependencies</a></li>
                        <li><a href="../userguide/dependency_capability_conflict.html">Handling Mutually Exclusive Dependencies</a></li>
                        <li><a href="../userguide/component_metadata_rules.html">Fixing Metadata</a></li>
                        <li><a href="../userguide/resolution_rules.html">Customizing Resolution</a></li>
                        <li><a href="../userguide/resolution_strategy_tuning.html">Preventing accidental upgrades</a></li>
                    </ul>
                </li>
                <li><a class="nav-dropdown" data-toggle="collapse" href="#modeling-features" aria-expanded="false" aria-controls="modeling-features">Producing and Consuming Variants of Libraries</a>
                    <ul id="modeling-features">
                        <li><a href="../userguide/programmatic_dependency_resolution.html">Performing Dependency Resolution</a></li>
                        <li><a href="../userguide/component_capabilities.html">Declaring Capabilities of a Library</a></li>
                        <li><a href="../userguide/feature_variants.html">Modeling Feature Variants and Optional Dependencies</a></li>
                        <li><a href="../userguide/variant_model.html">Understanding Variant Selection</a></li>
                        <li><a href="../userguide/variant_attributes.html">Declaring Variant Attributes</a></li>
                        <li><a href="../userguide/cross_project_publications.html">Sharing Outputs of Projects</a></li>
                        <li><a href="../userguide/artifact_transforms.html">Transforming Artifacts</a></li>
                    </ul>
                </li>
                <li><a class="nav-dropdown" data-toggle="collapse" href="#publishing" aria-expanded="false" aria-controls="publishing">Publishing Libraries</a>
                    <ul id="publishing">
                        <li><a href="../userguide/publishing_setup.html">Setting up Publishing</a></li>
                        <li><a href="../userguide/publishing_gradle_module_metadata.html">Understanding Gradle Module Metadata</a></li>
                        <li><a href="../userguide/publishing_signing.html">Signing Artifacts</a></li>
                        <li><a href="../userguide/publishing_customization.html">Customizing Publishing</a></li>
                        <li><a href="../userguide/publishing_maven.html">Maven Publish Plugin</a></li>
                        <li><a href="../userguide/publishing_ivy.html">Ivy Publish Plugin</a></li>
                    </ul>
                </li>
            </ul>

            <h3 id="authoring-gradle-builds-java">Authoring JVM Builds</h3>
            <ul>
                <li><a href="../userguide/building_java_projects.html">Building Java &amp; JVM projects</a></li>
                <li><a href="../userguide/java_testing.html">Testing Java &amp; JVM projects</a></li>
                <li><a class="nav-dropdown" data-toggle="collapse" href="#java-toolchains" aria-expanded="false" aria-controls="java-toolchains">Java Toolchains</a>
                    <ul id="java-toolchains">
                        <li><a href="../userguide/toolchains.html">Toolchains for JVM projects</a></li>
                        <li><a href="../userguide/toolchain_plugins.html">Toolchain Resolver Plugins</a></li>
                    </ul>
                </li>
                <li><a href="../userguide/dependency_management_for_java_projects.html">Managing Dependencies</a></li>
                <li><a class="nav-dropdown" data-toggle="collapse" href="#jvm-plugins" aria-expanded="false" aria-controls="jvm-plugins">JVM Plugins</a>
                    <ul id="jvm-plugins">
                        <li><a href="../userguide/java_library_plugin.html">Java Library Plugin</a></li>
                        <li><a href="../userguide/application_plugin.html">Java Application Plugin</a></li>
                        <li><a href="../userguide/java_platform_plugin.html">Java Platform Plugin</a></li>
                        <li><a href="../userguide/groovy_plugin.html">Groovy Plugin</a></li>
                        <li><a href="../userguide/scala_plugin.html">Scala Plugin</a></li>
                    </ul>
                </li>
            </ul>

            <h3 id="optimizing-build-performance">Optimizing Build Performance</h3>
            <ul>
                <li><a href="../userguide/performance.html">Improving Performance of Gradle Builds</a></li>
                <li><a href="../userguide/gradle_daemon.html">Gradle Daemon</a></li>
                <li><a href="../userguide/file_system_watching.html">File System Watching</a></li>
                <li><a href="../userguide/incremental_build.html">Incremental Build</a></li>
                <li><a class="nav-dropdown" data-toggle="collapse" href="#build-cache" aria-expanded="false" aria-controls="optimizing-build-performance">Using the Build Cache</a>
                    <ul id="build-cache">
                        <li><a href="../userguide/build_cache.html">Enabling and Configuring</a></li>
                        <li><a href="../userguide/build_cache_use_cases.html">Why use the Build Cache?</a></li>
                        <li><a href="../userguide/build_cache_performance.html">Understanding the Impact</a></li>
                        <li><a href="../userguide/build_cache_concepts.html">Learning Basic Concepts</a></li>
                        <li><a href="../userguide/caching_java_projects.html">Caching Java Project</a></li>
                        <li><a href="../userguide/caching_android_projects.html">Caching Android Project</a></li>
                        <li><a href="../userguide/build_cache_debugging.html">Debugging Caching Issues</a></li>
                        <li><a href="../userguide/common_caching_problems.html">Troubleshooting</a></li>
                    </ul>
                </li>
                <li><a href="../userguide/configuration_cache.html">Using the Configuration Cache</a></li>
                <li><a href="../userguide/inspect.html">Inspecting Gradle Builds</a></li>
                <li><a href="../userguide/config_gradle.html">Configuring Gradle</a></li>
                <li><a href="../userguide/project_properties.html">Project Properties</a></li>
                <li><a href="../userguide/networking.html">Gradle Networking</a></li>
            </ul>

            <h3 id="authoring-gradle-builds-native">Authoring C++/Swift Builds</h3>
            <ul>
                <li><a href="../userguide/building_cpp_projects.html">Building C++ projects</a></li>
                <li><a href="../userguide/cpp_testing.html">Testing C++ projects</a></li>
                <li><a href="../userguide/building_swift_projects.html">Building Swift projects</a></li>
                <li><a href="../userguide/swift_testing.html">Testing Swift projects</a></li>
            </ul>

            <h3 id="reference">Reference</h3>
            <ul>
                <li><a class="nav-dropdown" data-toggle="collapse" href="#gradle-api" aria-expanded="false" aria-controls="gradle-api">Gradle DSLs and API</a>
                    <ul id="gradle-api">
                        <li><a href="../javadoc/index.html?overview-summary.html">Javadoc</a></li>
                        <li><a href="../userguide/groovy_build_script_primer.html">Groovy DSL Primer</a></li>
                        <li><a href="../dsl/index.html">Groovy DSL Reference</a></li>
                        <li><a href="../userguide/kotlin_dsl.html">Kotlin DSL Primer</a></li>
                        <li><a href="../kotlin-dsl/index.html" target="_blank">Kotlin DSL API</a></li>
                        <li><a href="../userguide/migrating_from_groovy_to_kotlin_dsl.html">Groovy to Kotlin DSL Migration</a></li>
                        <li><a href="../samples/index.html">Samples</a></li>
                        <li><a href="../userguide/glossary.html">Glossary</a></li>
                    </ul>
                </li>
                <li><a href="https://community.gradle.org/cookbook/">Gradle Cookbook</a></li>
                <li><a href="../userguide/command_line_interface.html">Command-Line Interface</a></li>
                <li><a href="../userguide/gradle_wrapper.html">Gradle Wrapper</a></li>
                <li><a href="../userguide/plugin_reference.html">Core Plugins</a></li>
                <li id="third-party-integration"><a href="../userguide/third_party_integration.html">Gradle &amp; Third-party Tools</a></li>
                <li><a href="../userguide/userguide_single.html">User Manual Single Page</a></li>
                <li><a href="../userguide/userguide.pdf">User Manual PDF</a></li>
            </ul>
        </nav>
        <!-- End Primary Navigation -->

        <div class="content">
            <div class="chapter"><|MERGE_RESOLUTION|>--- conflicted
+++ resolved
@@ -271,13 +271,6 @@
                         <li><a href="../userguide/dependency_constraints_conflicts.html">5. Dependency Constraints and Conflict Resolution</a></li>
                     </ul>
                 </li>
-<<<<<<< HEAD
-                <li><a class="nav-dropdown" data-toggle="collapse" href="#centralizing-dependencies" aria-expanded="false" aria-controls="centralizing-dependencies">Centralizing Dependencies</a>
-                    <ul id="centralizing-dependencies">
-                        <li><a href="../userguide/platforms.html">Creating Platforms</a></li>
-                        <li><a href="../userguide/version_catalogs.html">Creating Version Catalogs</a></li>
-                        <li><a href="../userguide/centralizing_catalog_platform.html">Using Catalogs with Platforms</a></li>
-=======
                 <li><a class="nav-dropdown" data-toggle="collapse" href="#declaring-repositories" aria-expanded="false" aria-controls="declaring-repositories">Declaring Repositories</a>
                     <ul id="declaring-repositories">
                         <li><a href="../userguide/declaring_repositories_basics.html">Declaring Repositories Basics</a></li>
@@ -286,7 +279,13 @@
                         <li><a href="../userguide/supported_metadata_formats.html">Metadata Formats</a></li>
                         <li><a href="../userguide/supported_repository_protocols.html">Supported Protocols</a></li>
                         <li><a href="../userguide/filtering_repository_content.html">Filtering Repository Content</a></li>
->>>>>>> 5dbb975d
+                    </ul>
+                </li>
+                <li><a class="nav-dropdown" data-toggle="collapse" href="#centralizing-dependencies" aria-expanded="false" aria-controls="centralizing-dependencies">Centralizing Dependencies</a>
+                    <ul id="centralizing-dependencies">
+                        <li><a href="../userguide/platforms.html">Creating Platforms</a></li>
+                        <li><a href="../userguide/version_catalogs.html">Creating Version Catalogs</a></li>
+                        <li><a href="../userguide/centralizing_catalog_platform.html">Using Catalogs with Platforms</a></li>
                     </ul>
                 </li>
                 <li><a href="../userguide/declaring_dependencies_adv.html">Advanced Dependency Declaration</a></li>
