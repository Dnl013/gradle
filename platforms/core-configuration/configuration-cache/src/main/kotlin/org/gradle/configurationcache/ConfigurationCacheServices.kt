--- conflicted
+++ resolved
@@ -166,12 +166,4 @@
         fun hasIgnoredPaths(configurationCacheStartParameter: ConfigurationCacheStartParameter): Boolean =
             !configurationCacheStartParameter.ignoredFileSystemCheckInputs.isNullOrEmpty()
     }
-<<<<<<< HEAD
-=======
-
-    private
-    object IsolatedProjectEvaluationListenerProvider {
-        fun createIsolatedProjectEvaluationListenerProvider(userCodeApplicationContext: UserCodeApplicationContext) = DefaultIsolatedProjectEvaluationListenerProvider(userCodeApplicationContext)
-    }
->>>>>>> 11571c35
 }