--- conflicted
+++ resolved
@@ -642,12 +642,8 @@
         }
     }
 
-<<<<<<< HEAD
-    def 'fingerprint does not block'() {
-=======
     def 'reentrant fingerprint'() {
         def configurationCache = newConfigurationCacheFixture()
->>>>>>> 60d8ec05
         given:
         buildFile """
             abstract class CustomValueSource implements ValueSource<String, Parameters> {
@@ -671,20 +667,7 @@
                 message = providers.of(CustomValueSource) {
                     parameters {
                         string = provider {
-<<<<<<< HEAD
-                            String prop = null
-                             def t = Thread.start {
-                                prop = System.getProperty('MY_SYSTEM_PROPERTY', '42')
-                            }
-                            t.join(5_000)
-                            if (t.isAlive()) {
-                                println(t.getStackTrace().join("\\n\\t"))
-                                throw new RuntimeException("deadlock")
-                            }
-                            prop
-=======
                             System.getProperty('MY_SYSTEM_PROPERTY', '42')
->>>>>>> 60d8ec05
                         }
                     }
                 }.get() // explicitly calling get to trigger reentrant fingerprint behavior
@@ -697,32 +680,20 @@
 
         then:
         outputContains '42'
-<<<<<<< HEAD
-=======
-        configurationCache.assertStateStored()
->>>>>>> 60d8ec05
+        configurationCache.assertStateStored()
 
         when:
         configurationCacheRun 'build'
 
         then:
         outputContains '42'
-<<<<<<< HEAD
-
-        when:
-        configurationCacheRun 'build', "-DMY_SYSTEM_PROPERTY=2001"
+        configurationCache.assertStateLoaded()
+
+        when:
+        configurationCacheRun 'build', '-DMY_SYSTEM_PROPERTY=2001'
 
         then:
         outputContains '2001'
-=======
-        configurationCache.assertStateLoaded()
-
-        when:
-        configurationCacheRun 'build', '-DMY_SYSTEM_PROPERTY=2001'
-
-        then:
-        outputContains '2001'
-        configurationCache.assertStateStored()
->>>>>>> 60d8ec05
+        configurationCache.assertStateStored()
     }
 }