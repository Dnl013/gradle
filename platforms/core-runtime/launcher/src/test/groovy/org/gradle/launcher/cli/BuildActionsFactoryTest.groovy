/*
 * Copyright 2012 the original author or authors.
 *
 * Licensed under the Apache License, Version 2.0 (the "License");
 * you may not use this file except in compliance with the License.
 * You may obtain a copy of the License at
 *
 *      http://www.apache.org/licenses/LICENSE-2.0
 *
 * Unless required by applicable law or agreed to in writing, software
 * distributed under the License is distributed on an "AS IS" BASIS,
 * WITHOUT WARRANTIES OR CONDITIONS OF ANY KIND, either express or implied.
 * See the License for the specific language governing permissions and
 * limitations under the License.
 */
package org.gradle.launcher.cli

import org.gradle.api.Action
import org.gradle.cli.CommandLineParser
import org.gradle.internal.Actions
import org.gradle.internal.Factory
import org.gradle.internal.logging.LoggingManagerInternal
import org.gradle.internal.logging.console.GlobalUserInputReceiver
import org.gradle.internal.logging.events.OutputEventListener
import org.gradle.internal.logging.text.StyledTextOutputFactory
import org.gradle.internal.service.DefaultServiceRegistry
import org.gradle.internal.service.ServiceRegistry
import org.gradle.internal.time.Clock
import org.gradle.launcher.daemon.bootstrap.ForegroundDaemonAction
import org.gradle.launcher.daemon.client.DaemonClient
import org.gradle.launcher.daemon.client.SingleUseDaemonClient
import org.gradle.launcher.daemon.configuration.DaemonParameters
import org.gradle.launcher.exec.BuildActionExecuter
import org.gradle.test.fixtures.file.TestNameTestDirectoryProvider
import org.gradle.tooling.internal.provider.SetupLoggingActionExecuter
import org.gradle.util.SetSystemProperties
import org.gradle.util.UsesNativeServices
import org.junit.Rule
import spock.lang.Specification

@UsesNativeServices
class BuildActionsFactoryTest extends Specification {
    @Rule
    public final SetSystemProperties sysProperties = new SetSystemProperties();
    @Rule
    TestNameTestDirectoryProvider tmpDir = new TestNameTestDirectoryProvider(getClass());
    ServiceRegistry loggingServices = new DefaultServiceRegistry()
    boolean useCurrentProcess
    BuildActionsFactory factory

    def setup() {
        def factoryLoggingManager = Mock(Factory) { _ * create() >> Mock(LoggingManagerInternal) }
        loggingServices.add(Clock, Mock(Clock))
        loggingServices.add(OutputEventListener, Mock(OutputEventListener))
        loggingServices.add(GlobalUserInputReceiver, Mock(GlobalUserInputReceiver))
        loggingServices.add(StyledTextOutputFactory, Mock(StyledTextOutputFactory))
        loggingServices.addProvider(new Object() {
            Factory<LoggingManagerInternal> createFactory() {
<<<<<<< HEAD
                return factoryLoggingManager
            }})

        factory = new BuildActionsFactory(loggingServices) {
            @Override
            boolean canUseCurrentProcess(DaemonParameters requiredBuildParameters) {
                return useCurrentProcess
            }
        }
=======
                return factory
            }
        })
>>>>>>> c374ca73
    }

    def "check that --max-workers overrides org.gradle.workers.max"() {
        when:
        def action = convert('--max-workers=5')

        then:
        unwrapAction(action).startParameter.maxWorkerCount == 5
    }

    def "by default daemon is used"() {
        when:
        def action = convert('args')

        then:
        isDaemon action
    }

    def "daemon is used when command line option is used"() {
        when:
        def action = convert('--daemon', 'args')

        then:
        isDaemon action
    }

    def "does not use daemon when no-daemon command line option issued"() {
        given:
        useCurrentProcess = true

        when:
        def action = convert('--no-daemon', 'args')

        then:
        isInProcess action
    }

    def "shows status of daemons"() {
        when:
        def action = convert('--status')

        then:
        unwrapAction(action) instanceof ReportDaemonStatusAction
    }

    def "stops daemon"() {
        when:
        def action = convert('--stop')

        then:
        unwrapAction(action) instanceof StopDaemonAction
    }

    def "runs daemon in foreground"() {
        when:
        def action = convert('--foreground')

        then:
        unwrapAction(action) instanceof ForegroundDaemonAction
    }

    def "executes with single use daemon if current process cannot be used"() {
        given:
        useCurrentProcess = false

        when:
        def action = convert('--no-daemon')

        then:
        isSingleUseDaemon action
    }

    def convert(String... args) {
        def parser = new CommandLineParser()
        factory.configureCommandLineParser(parser)
        def cl = parser.parse(args)
        return factory.createAction(parser, cl)
    }

    void isDaemon(def action) {
        def runnable = unwrapAction(action)
        def executor = unwrapExecutor(runnable)
        assert executor instanceof DaemonClient
    }

    void isInProcess(def action) {
        def runnable = unwrapAction(action)
        def executor = unwrapExecutor(runnable)
        assert executor instanceof SetupLoggingActionExecuter
    }

    void isSingleUseDaemon(def action) {
        def runnable = unwrapAction(action)
        def executor = unwrapExecutor(runnable)
        assert executor instanceof SingleUseDaemonClient
    }

    private Runnable unwrapAction(Action<?> action) {
        assert action instanceof Actions.RunnableActionAdapter
        return action.runnable
    }

    private BuildActionExecuter unwrapExecutor(Runnable runnable) {
        assert runnable instanceof RunBuildAction
        return runnable.executer
    }
}<|MERGE_RESOLUTION|>--- conflicted
+++ resolved
@@ -56,9 +56,9 @@
         loggingServices.add(StyledTextOutputFactory, Mock(StyledTextOutputFactory))
         loggingServices.addProvider(new Object() {
             Factory<LoggingManagerInternal> createFactory() {
-<<<<<<< HEAD
                 return factoryLoggingManager
-            }})
+            }
+        })
 
         factory = new BuildActionsFactory(loggingServices) {
             @Override
@@ -66,11 +66,6 @@
                 return useCurrentProcess
             }
         }
-=======
-                return factory
-            }
-        })
->>>>>>> c374ca73
     }
 
     def "check that --max-workers overrides org.gradle.workers.max"() {
