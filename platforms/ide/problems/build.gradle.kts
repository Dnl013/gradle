--- conflicted
+++ resolved
@@ -24,18 +24,11 @@
 """.trimMargin()
 
 dependencies {
-<<<<<<< HEAD
-    api(project(":core"))
-    api(project(":problems-api"))
-    api(project(":build-operations"))
-    api(project(":stdlib-java-extensions"))
-    api(project(":service-provider"))
-=======
+    api(projects.core)
     api(projects.problemsApi)
     api(projects.buildOperations)
     api(projects.stdlibJavaExtensions)
     api(projects.serviceProvider)
->>>>>>> cb27e15d
 
     integTestImplementation(projects.internalTesting)
     integTestImplementation(testFixtures(projects.logging))
