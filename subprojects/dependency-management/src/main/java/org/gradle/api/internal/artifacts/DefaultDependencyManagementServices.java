/*
 * Copyright 2011 the original author or authors.
 *
 * Licensed under the Apache License, Version 2.0 (the "License");
 * you may not use this file except in compliance with the License.
 * You may obtain a copy of the License at
 *
 *      http://www.apache.org/licenses/LICENSE-2.0
 *
 * Unless required by applicable law or agreed to in writing, software
 * distributed under the License is distributed on an "AS IS" BASIS,
 * WITHOUT WARRANTIES OR CONDITIONS OF ANY KIND, either express or implied.
 * See the License for the specific language governing permissions and
 * limitations under the License.
 */
package org.gradle.api.internal.artifacts;

import org.gradle.StartParameter;
import org.gradle.api.Describable;
import org.gradle.api.artifacts.ConfigurablePublishArtifact;
import org.gradle.api.artifacts.dsl.ArtifactHandler;
import org.gradle.api.artifacts.dsl.ComponentMetadataHandler;
import org.gradle.api.artifacts.dsl.ComponentModuleMetadataHandler;
import org.gradle.api.artifacts.dsl.DependencyConstraintHandler;
import org.gradle.api.artifacts.dsl.DependencyHandler;
import org.gradle.api.artifacts.dsl.DependencyLockingHandler;
import org.gradle.api.artifacts.dsl.RepositoryHandler;
import org.gradle.api.attributes.AttributesSchema;
import org.gradle.api.file.ProjectLayout;
import org.gradle.api.internal.CollectionCallbackActionDecorator;
import org.gradle.api.internal.DocumentationRegistry;
import org.gradle.api.internal.DomainObjectContext;
import org.gradle.api.internal.FeaturePreviews;
import org.gradle.api.internal.artifacts.component.ComponentIdentifierFactory;
import org.gradle.api.internal.artifacts.configurations.ConfigurationContainerInternal;
import org.gradle.api.internal.artifacts.configurations.DefaultConfigurationContainer;
import org.gradle.api.internal.artifacts.configurations.DependencyMetaDataProvider;
import org.gradle.api.internal.artifacts.dsl.ComponentMetadataHandlerInternal;
import org.gradle.api.internal.artifacts.dsl.DefaultArtifactHandler;
import org.gradle.api.internal.artifacts.dsl.DefaultComponentMetadataHandler;
import org.gradle.api.internal.artifacts.dsl.DefaultComponentModuleMetadataHandler;
import org.gradle.api.internal.artifacts.dsl.DefaultRepositoryHandler;
import org.gradle.api.internal.artifacts.dsl.PublishArtifactNotationParserFactory;
import org.gradle.api.internal.artifacts.dsl.dependencies.DefaultDependencyConstraintHandler;
import org.gradle.api.internal.artifacts.dsl.dependencies.DefaultDependencyHandler;
import org.gradle.api.internal.artifacts.dsl.dependencies.DependencyFactory;
import org.gradle.api.internal.artifacts.dsl.dependencies.DependencyLockingProvider;
import org.gradle.api.internal.artifacts.dsl.dependencies.ProjectFinder;
import org.gradle.api.internal.artifacts.ivyservice.DefaultConfigurationResolver;
import org.gradle.api.internal.artifacts.ivyservice.ErrorHandlingConfigurationResolver;
import org.gradle.api.internal.artifacts.ivyservice.IvyContextManager;
import org.gradle.api.internal.artifacts.ivyservice.IvyContextualArtifactPublisher;
import org.gradle.api.internal.artifacts.ivyservice.ShortCircuitEmptyConfigurationResolver;
import org.gradle.api.internal.artifacts.ivyservice.dependencysubstitution.DependencySubstitutionRules;
import org.gradle.api.internal.artifacts.ivyservice.ivyresolve.ResolveIvyFactory;
import org.gradle.api.internal.artifacts.ivyservice.ivyresolve.parser.GradlePomModuleDescriptorParser;
import org.gradle.api.internal.artifacts.ivyservice.ivyresolve.parser.ModuleMetadataParser;
import org.gradle.api.internal.artifacts.ivyservice.ivyresolve.strategy.VersionSelectorScheme;
import org.gradle.api.internal.artifacts.ivyservice.moduleconverter.LocalComponentMetadataBuilder;
import org.gradle.api.internal.artifacts.ivyservice.moduleconverter.dependencies.LocalConfigurationMetadataBuilder;
import org.gradle.api.internal.artifacts.ivyservice.resolveengine.result.AttributeContainerSerializer;
import org.gradle.api.internal.artifacts.ivyservice.resolveengine.store.ResolutionResultsStoreFactory;
import org.gradle.api.internal.artifacts.mvnsettings.LocalMavenRepositoryLocator;
import org.gradle.api.internal.artifacts.query.ArtifactResolutionQueryFactory;
import org.gradle.api.internal.artifacts.query.DefaultArtifactResolutionQueryFactory;
import org.gradle.api.internal.artifacts.repositories.DefaultBaseRepositoryFactory;
import org.gradle.api.internal.artifacts.repositories.metadata.IvyMutableModuleMetadataFactory;
import org.gradle.api.internal.artifacts.repositories.metadata.MavenMutableModuleMetadataFactory;
import org.gradle.api.internal.artifacts.repositories.transport.RepositoryTransportFactory;
import org.gradle.api.internal.artifacts.transform.ArtifactTransformListener;
import org.gradle.api.internal.artifacts.transform.ConsumerProvidedVariantFinder;
import org.gradle.api.internal.artifacts.transform.DefaultArtifactTransforms;
import org.gradle.api.internal.artifacts.transform.DefaultTransformerInvoker;
import org.gradle.api.internal.artifacts.transform.DefaultVariantTransformRegistry;
import org.gradle.api.internal.artifacts.transform.ImmutableCachingTransformationWorkspaceProvider;
import org.gradle.api.internal.artifacts.transform.MutableCachingTransformationWorkspaceProvider;
import org.gradle.api.internal.artifacts.transform.MutableTransformationWorkspaceProvider;
import org.gradle.api.internal.artifacts.transform.TransformerInvoker;
import org.gradle.api.internal.artifacts.type.ArtifactTypeRegistry;
import org.gradle.api.internal.artifacts.type.DefaultArtifactTypeRegistry;
import org.gradle.api.internal.attributes.AttributesSchemaInternal;
import org.gradle.api.internal.attributes.DefaultAttributesSchema;
import org.gradle.api.internal.attributes.ImmutableAttributesFactory;
import org.gradle.api.internal.cache.StringInterner;
import org.gradle.api.internal.component.ComponentTypeRegistry;
import org.gradle.api.internal.file.FileCollectionFactory;
import org.gradle.api.internal.file.FileResolver;
import org.gradle.api.internal.filestore.ivy.ArtifactIdentifierFileStore;
import org.gradle.api.internal.model.NamedObjectInstantiator;
import org.gradle.api.internal.project.ProjectInternal;
import org.gradle.api.internal.project.ProjectStateRegistry;
import org.gradle.api.internal.tasks.TaskResolver;
import org.gradle.api.internal.tasks.properties.PropertyWalker;
import org.gradle.api.model.ObjectFactory;
import org.gradle.configuration.internal.UserCodeApplicationContext;
import org.gradle.initialization.ProjectAccessListener;
import org.gradle.internal.authentication.AuthenticationSchemeRegistry;
import org.gradle.internal.build.BuildState;
import org.gradle.internal.classloader.ClassLoaderHierarchyHasher;
import org.gradle.internal.component.external.ivypublish.DefaultArtifactPublisher;
import org.gradle.internal.component.external.ivypublish.DefaultIvyModuleDescriptorWriter;
import org.gradle.internal.component.external.model.JavaEcosystemVariantDerivationStrategy;
import org.gradle.internal.component.external.model.ModuleComponentArtifactMetadata;
import org.gradle.internal.component.model.ComponentAttributeMatcher;
import org.gradle.internal.event.ListenerManager;
import org.gradle.internal.execution.OutputChangeListener;
import org.gradle.internal.execution.Result;
import org.gradle.internal.execution.WorkExecutor;
import org.gradle.internal.execution.history.ExecutionHistoryStore;
import org.gradle.internal.execution.history.OutputFilesRepository;
import org.gradle.internal.execution.impl.DefaultWorkExecutor;
import org.gradle.internal.execution.impl.steps.CatchExceptionStep;
import org.gradle.internal.execution.impl.steps.Context;
import org.gradle.internal.execution.impl.steps.CreateOutputsStep;
import org.gradle.internal.execution.impl.steps.CurrentSnapshotResult;
import org.gradle.internal.execution.impl.steps.ExecuteStep;
import org.gradle.internal.execution.impl.steps.PrepareCachingStep;
import org.gradle.internal.execution.impl.steps.SkipUpToDateStep;
import org.gradle.internal.execution.impl.steps.SnapshotOutputStep;
import org.gradle.internal.execution.impl.steps.StoreSnapshotsStep;
import org.gradle.internal.execution.impl.steps.TimeoutStep;
import org.gradle.internal.execution.impl.steps.UpToDateResult;
import org.gradle.internal.execution.timeout.TimeoutHandler;
import org.gradle.internal.fingerprint.impl.AbsolutePathFileCollectionFingerprinter;
import org.gradle.internal.fingerprint.impl.OutputFileCollectionFingerprinter;
import org.gradle.internal.id.UniqueId;
import org.gradle.internal.instantiation.InstantiatorFactory;
import org.gradle.internal.isolation.IsolatableFactory;
import org.gradle.internal.locking.DefaultDependencyLockingHandler;
import org.gradle.internal.locking.DefaultDependencyLockingProvider;
import org.gradle.internal.operations.BuildOperationExecutor;
import org.gradle.internal.reflect.Instantiator;
import org.gradle.internal.resolve.caching.ComponentMetadataRuleExecutor;
import org.gradle.internal.resolve.caching.ComponentMetadataSupplierRuleExecutor;
import org.gradle.internal.resource.cached.ExternalResourceFileStore;
import org.gradle.internal.resource.local.FileResourceRepository;
import org.gradle.internal.resource.local.LocallyAvailableResourceFinder;
import org.gradle.internal.service.DefaultServiceRegistry;
import org.gradle.internal.service.ServiceRegistration;
import org.gradle.internal.service.ServiceRegistry;
import org.gradle.internal.snapshot.FileSystemSnapshot;
import org.gradle.internal.snapshot.FileSystemSnapshotter;
import org.gradle.internal.snapshot.ValueSnapshotter;
import org.gradle.internal.typeconversion.NotationParser;
import org.gradle.util.internal.SimpleMapInterner;
import org.gradle.vcs.internal.VcsMappingsStore;

import javax.annotation.Nullable;
import java.io.File;
import java.util.List;

public class DefaultDependencyManagementServices implements DependencyManagementServices {

    private final ServiceRegistry parent;

    public DefaultDependencyManagementServices(ServiceRegistry parent) {
        this.parent = parent;
    }

    public DependencyResolutionServices create(FileResolver fileResolver, DependencyMetaDataProvider dependencyMetaDataProvider, ProjectFinder projectFinder, DomainObjectContext domainObjectContext) {
        DefaultServiceRegistry services = new DefaultServiceRegistry(parent);
        services.add(FileResolver.class, fileResolver);
        services.add(DependencyMetaDataProvider.class, dependencyMetaDataProvider);
        services.add(ProjectFinder.class, projectFinder);
        services.add(DomainObjectContext.class, domainObjectContext);
        services.addProvider(new ArtifactTransformResolutionGradleUserHomeServices());
        services.addProvider(new DependencyResolutionScopeServices(domainObjectContext));
        return services.get(DependencyResolutionServices.class);
    }

    public void addDslServices(ServiceRegistration registration, DomainObjectContext domainObjectContext) {
        registration.addProvider(new DependencyResolutionScopeServices(domainObjectContext));
    }

    private static class ArtifactTransformResolutionGradleUserHomeServices {

        ArtifactTransformListener createArtifactTransformListener() {
            return new ArtifactTransformListener() {
                @Override
                public void beforeTransformerInvocation(Describable transformer, Describable subject) {
                }

                @Override
                public void afterTransformerInvocation(Describable transformer, Describable subject) {
                }
            };
        }

        OutputFileCollectionFingerprinter createOutputFingerprinter(FileSystemSnapshotter fileSystemSnapshotter, StringInterner stringInterner) {
            return new OutputFileCollectionFingerprinter(stringInterner, fileSystemSnapshotter);
        }

        /**
         * Work executer for usage above Gradle scope
         *
         * Currently used for running artifact transformations in buildscript blocks.
         */
        WorkExecutor<UpToDateResult> createWorkExecutor(
            TimeoutHandler timeoutHandler, ListenerManager listenerManager
        ) {
            OutputChangeListener outputChangeListener = listenerManager.getBroadcaster(OutputChangeListener.class);
            OutputFilesRepository noopOutputFilesRepository = new OutputFilesRepository() {
                @Override
                public boolean isGeneratedByGradle(File file) {
                    return true;
                }

                @Override
                public void recordOutputs(Iterable<? extends FileSystemSnapshot> outputFileFingerprints) {
                }
            };
            // TODO: Figure out how to get rid of origin scope id in snapshot outputs step
            UniqueId fixedUniqueId = UniqueId.from("dhwwyv4tqrd43cbxmdsf24wquu");
            return new DefaultWorkExecutor<UpToDateResult>(
                new SkipUpToDateStep<Context>(
                    new StoreSnapshotsStep<Context>(noopOutputFilesRepository,
                        new PrepareCachingStep<Context, CurrentSnapshotResult>(
                            new SnapshotOutputStep<Context>(fixedUniqueId,
                                new CreateOutputsStep<Context, Result>(
                                    new CatchExceptionStep<Context>(
                                        new TimeoutStep<Context>(timeoutHandler,
                                            new ExecuteStep(outputChangeListener)
                                        )
                                    )
                                )
                            )
                        )
                    )
                )
            );
        }
    }

    private static class DependencyResolutionScopeServices {

        private final DomainObjectContext domainObjectContext;

        public DependencyResolutionScopeServices(DomainObjectContext domainObjectContext) {
            this.domainObjectContext = domainObjectContext;
        }

        AttributesSchemaInternal createConfigurationAttributesSchema(InstantiatorFactory instantiatorFactory, IsolatableFactory isolatableFactory) {
            return instantiatorFactory.decorateLenient().newInstance(DefaultAttributesSchema.class, new ComponentAttributeMatcher(), instantiatorFactory, isolatableFactory);
        }

        MutableTransformationWorkspaceProvider createTransformerWorkspaceProvider(ProjectLayout projectLayout, ExecutionHistoryStore executionHistoryStore) {
            return new MutableTransformationWorkspaceProvider(projectLayout, executionHistoryStore);
        }

        MutableCachingTransformationWorkspaceProvider createCachingTransformerWorkspaceProvider(MutableTransformationWorkspaceProvider workspaceProvider) {
            return new MutableCachingTransformationWorkspaceProvider(workspaceProvider);
        }

        TransformerInvoker createTransformerInvoker(WorkExecutor<UpToDateResult> workExecutor,
                                                    FileSystemSnapshotter fileSystemSnapshotter,
                                                    ImmutableCachingTransformationWorkspaceProvider transformationWorkspaceProvider,
                                                    ArtifactTransformListener artifactTransformListener,
                                                    // For now we assume absolute paths when dealing with dependencies
                                                    AbsolutePathFileCollectionFingerprinter dependencyFingerprinter,
                                                    OutputFileCollectionFingerprinter outputFileCollectionFingerprinter,
                                                    ClassLoaderHierarchyHasher classLoaderHierarchyHasher,
                                                    ProjectFinder projectFinder,
                                                    FeaturePreviews featurePreviews) {
            return new DefaultTransformerInvoker(
                workExecutor,
                fileSystemSnapshotter,
                artifactTransformListener,
                transformationWorkspaceProvider,
                dependencyFingerprinter,
                outputFileCollectionFingerprinter,
                classLoaderHierarchyHasher,
                projectFinder,
                featurePreviews.isFeatureEnabled(FeaturePreviews.Feature.INCREMENTAL_ARTIFACT_TRANSFORMATIONS)
            );
        }

<<<<<<< HEAD
        VariantTransformRegistry createArtifactTransformRegistry(InstantiatorFactory instantiatorFactory, ImmutableAttributesFactory attributesFactory, IsolatableFactory isolatableFactory, ClassLoaderHierarchyHasher classLoaderHierarchyHasher, TransformerInvoker transformerInvoker, ValueSnapshotter valueSnapshotter, PropertyWalker propertyWalker) {
            return new DefaultVariantTransformRegistry(instantiatorFactory, attributesFactory, isolatableFactory, classLoaderHierarchyHasher, transformerInvoker, valueSnapshotter, propertyWalker);
=======
        VariantTransformRegistry createVariantTransforms(InstantiatorFactory instantiatorFactory, ImmutableAttributesFactory attributesFactory, IsolatableFactory isolatableFactory, ClassLoaderHierarchyHasher classLoaderHierarchyHasher, ServiceRegistry services, TransformerInvoker transformerInvoker) {
            return new DefaultVariantTransformRegistry(instantiatorFactory, attributesFactory, isolatableFactory, classLoaderHierarchyHasher, services, transformerInvoker);
>>>>>>> b882a926
        }

        BaseRepositoryFactory createBaseRepositoryFactory(LocalMavenRepositoryLocator localMavenRepositoryLocator,
                                                          FileResolver fileResolver,
                                                          RepositoryTransportFactory repositoryTransportFactory,
                                                          LocallyAvailableResourceFinder<ModuleComponentArtifactMetadata> locallyAvailableResourceFinder,
                                                          ArtifactIdentifierFileStore artifactIdentifierFileStore,
                                                          ExternalResourceFileStore externalResourceFileStore,
                                                          VersionSelectorScheme versionSelectorScheme,
                                                          AuthenticationSchemeRegistry authenticationSchemeRegistry,
                                                          IvyContextManager ivyContextManager,
                                                          ImmutableAttributesFactory attributesFactory,
                                                          ImmutableModuleIdentifierFactory moduleIdentifierFactory,
                                                          InstantiatorFactory instantiatorFactory,
                                                          FileResourceRepository fileResourceRepository,
                                                          FeaturePreviews featurePreviews,
                                                          MavenMutableModuleMetadataFactory metadataFactory,
                                                          IvyMutableModuleMetadataFactory ivyMetadataFactory,
                                                          IsolatableFactory isolatableFactory,
                                                          ObjectFactory objectFactory,
                                                          CollectionCallbackActionDecorator callbackDecorator) {
            return new DefaultBaseRepositoryFactory(
                localMavenRepositoryLocator,
                fileResolver,
                repositoryTransportFactory,
                locallyAvailableResourceFinder,
                artifactIdentifierFileStore,
                externalResourceFileStore,
                new GradlePomModuleDescriptorParser(versionSelectorScheme, moduleIdentifierFactory, fileResourceRepository, metadataFactory),
                new ModuleMetadataParser(attributesFactory, moduleIdentifierFactory, NamedObjectInstantiator.INSTANCE),
                authenticationSchemeRegistry,
                ivyContextManager,
                moduleIdentifierFactory,
                instantiatorFactory,
                fileResourceRepository,
                featurePreviews,
                metadataFactory,
                ivyMetadataFactory,
                isolatableFactory,
                objectFactory,
                callbackDecorator);
        }

        RepositoryHandler createRepositoryHandler(Instantiator instantiator, BaseRepositoryFactory baseRepositoryFactory, CollectionCallbackActionDecorator callbackDecorator) {
            return instantiator.newInstance(DefaultRepositoryHandler.class, baseRepositoryFactory, instantiator, callbackDecorator);
        }

        ConfigurationContainerInternal createConfigurationContainer(Instantiator instantiator, ConfigurationResolver configurationResolver, DomainObjectContext domainObjectContext,
                                                                    ListenerManager listenerManager, DependencyMetaDataProvider metaDataProvider, ProjectAccessListener projectAccessListener,
                                                                    ProjectFinder projectFinder, LocalComponentMetadataBuilder metaDataBuilder, FileCollectionFactory fileCollectionFactory,
                                                                    GlobalDependencyResolutionRules globalDependencyResolutionRules, VcsMappingsStore vcsMappingsStore, ComponentIdentifierFactory componentIdentifierFactory,
                                                                    BuildOperationExecutor buildOperationExecutor, ImmutableAttributesFactory attributesFactory,
                                                                    ImmutableModuleIdentifierFactory moduleIdentifierFactory, ComponentSelectorConverter componentSelectorConverter,
                                                                    DependencyLockingProvider dependencyLockingProvider,
                                                                    ProjectStateRegistry projectStateRegistry,
                                                                    DocumentationRegistry documentationRegistry,
                                                                    CollectionCallbackActionDecorator callbackDecorator,
                                                                    UserCodeApplicationContext userCodeApplicationContext) {
            return instantiator.newInstance(DefaultConfigurationContainer.class,
                configurationResolver,
                instantiator,
                domainObjectContext,
                listenerManager,
                metaDataProvider,
                projectAccessListener,
                projectFinder,
                metaDataBuilder,
                fileCollectionFactory,
                globalDependencyResolutionRules.getDependencySubstitutionRules(),
                vcsMappingsStore,
                componentIdentifierFactory,
                buildOperationExecutor,
                taskResolverFor(domainObjectContext),
                attributesFactory,
                moduleIdentifierFactory,
                componentSelectorConverter,
                dependencyLockingProvider,
                projectStateRegistry,
                documentationRegistry,
                callbackDecorator,
                userCodeApplicationContext
            );
        }

        @Nullable
        private TaskResolver taskResolverFor(DomainObjectContext domainObjectContext) {
            if (domainObjectContext instanceof ProjectInternal) {
                return ((ProjectInternal) domainObjectContext).getTasks();
            }
            return null;
        }

        ArtifactTypeRegistry createArtifactTypeRegistry(Instantiator instantiator, ImmutableAttributesFactory immutableAttributesFactory, CollectionCallbackActionDecorator decorator) {
            return new DefaultArtifactTypeRegistry(instantiator, immutableAttributesFactory, decorator);
        }

        DependencyHandler createDependencyHandler(Instantiator instantiator, ConfigurationContainerInternal configurationContainer, DependencyFactory dependencyFactory,
                                                  ProjectFinder projectFinder, DependencyConstraintHandler dependencyConstraintHandler, ComponentMetadataHandler componentMetadataHandler, ComponentModuleMetadataHandler componentModuleMetadataHandler, ArtifactResolutionQueryFactory resolutionQueryFactory, AttributesSchema attributesSchema, VariantTransformRegistry artifactTransformRegistrations, ArtifactTypeRegistry artifactTypeRegistry) {
            return instantiator.newInstance(DefaultDependencyHandler.class,
                configurationContainer,
                dependencyFactory,
                projectFinder,
                dependencyConstraintHandler,
                componentMetadataHandler,
                componentModuleMetadataHandler,
                resolutionQueryFactory,
                attributesSchema,
                artifactTransformRegistrations,
                artifactTypeRegistry);
        }

        DependencyLockingHandler createDependencyLockingHandler(Instantiator instantiator, ConfigurationContainerInternal configurationContainer) {
            return instantiator.newInstance(DefaultDependencyLockingHandler.class, configurationContainer);
        }

        DependencyLockingProvider createDependencyLockingProvider(Instantiator instantiator, FileResolver fileResolver, StartParameter startParameter, DomainObjectContext context) {
            return instantiator.newInstance(DefaultDependencyLockingProvider.class, fileResolver, startParameter, context);
        }

        DependencyConstraintHandler createDependencyConstraintHandler(Instantiator instantiator, ConfigurationContainerInternal configurationContainer, DependencyFactory dependencyFactory, ComponentMetadataHandler componentMetadataHandler) {
            return instantiator.newInstance(DefaultDependencyConstraintHandler.class, configurationContainer, dependencyFactory, componentMetadataHandler);
        }

        DefaultComponentMetadataHandler createComponentMetadataHandler(Instantiator instantiator, ImmutableModuleIdentifierFactory moduleIdentifierFactory, SimpleMapInterner interner, ImmutableAttributesFactory attributesFactory, IsolatableFactory isolatableFactory, ComponentMetadataRuleExecutor componentMetadataRuleExecutor) {
            return instantiator.newInstance(DefaultComponentMetadataHandler.class, instantiator, moduleIdentifierFactory, interner, attributesFactory, isolatableFactory, componentMetadataRuleExecutor);
        }

        DefaultComponentModuleMetadataHandler createComponentModuleMetadataHandler(Instantiator instantiator, ImmutableModuleIdentifierFactory moduleIdentifierFactory) {
            return instantiator.newInstance(DefaultComponentModuleMetadataHandler.class, moduleIdentifierFactory);
        }

        ArtifactHandler createArtifactHandler(Instantiator instantiator, DependencyMetaDataProvider dependencyMetaDataProvider, ConfigurationContainerInternal configurationContainer, DomainObjectContext context) {
            NotationParser<Object, ConfigurablePublishArtifact> publishArtifactNotationParser = new PublishArtifactNotationParserFactory(instantiator, dependencyMetaDataProvider, taskResolverFor(context)).create();
            return instantiator.newInstance(DefaultArtifactHandler.class, configurationContainer, publishArtifactNotationParser);
        }

        GlobalDependencyResolutionRules createModuleMetadataHandler(ComponentMetadataProcessorFactory componentMetadataProcessorFactory, ComponentModuleMetadataProcessor moduleMetadataProcessor, List<DependencySubstitutionRules> rules) {
            return new DefaultGlobalDependencyResolutionRules(componentMetadataProcessorFactory, moduleMetadataProcessor, rules);
        }

        ConfigurationResolver createDependencyResolver(ArtifactDependencyResolver artifactDependencyResolver,
                                                       RepositoryHandler repositories,
                                                       GlobalDependencyResolutionRules metadataHandler,
                                                       ComponentIdentifierFactory componentIdentifierFactory,
                                                       ResolutionResultsStoreFactory resolutionResultsStoreFactory,
                                                       StartParameter startParameter,
                                                       AttributesSchemaInternal attributesSchema,
                                                       VariantTransformRegistry variantTransforms,
                                                       ImmutableModuleIdentifierFactory moduleIdentifierFactory,
                                                       ImmutableAttributesFactory attributesFactory,
                                                       BuildOperationExecutor buildOperationExecutor,
                                                       ArtifactTypeRegistry artifactTypeRegistry,
                                                       ComponentSelectorConverter componentSelectorConverter,
                                                       AttributeContainerSerializer attributeContainerSerializer,
                                                       BuildState currentBuild) {
            return new ErrorHandlingConfigurationResolver(
                    new ShortCircuitEmptyConfigurationResolver(
                        new DefaultConfigurationResolver(
                            artifactDependencyResolver,
                            repositories,
                            metadataHandler,
                            resolutionResultsStoreFactory,
                            startParameter.isBuildProjectDependencies(),
                            attributesSchema,
                            new DefaultArtifactTransforms(
                                new ConsumerProvidedVariantFinder(
                                    variantTransforms,
                                    attributesSchema,
                                    attributesFactory),
                                attributesSchema,
                                attributesFactory
                            ),
                            moduleIdentifierFactory,
                            buildOperationExecutor,
                            artifactTypeRegistry,
                            componentSelectorConverter,
                            attributeContainerSerializer,
                            currentBuild.getBuildIdentifier()
                        ),
                        componentIdentifierFactory,
                        moduleIdentifierFactory,
                        currentBuild.getBuildIdentifier()));
        }

        ArtifactPublicationServices createArtifactPublicationServices(ServiceRegistry services) {
            return new DefaultArtifactPublicationServices(services);
        }

        DependencyResolutionServices createDependencyResolutionServices(ServiceRegistry services) {
            return new DefaultDependencyResolutionServices(services, domainObjectContext);
        }

        ArtifactResolutionQueryFactory createArtifactResolutionQueryFactory(ConfigurationContainerInternal configurationContainer, RepositoryHandler repositoryHandler,
                                                                            ResolveIvyFactory ivyFactory, GlobalDependencyResolutionRules metadataHandler,
                                                                            ComponentTypeRegistry componentTypeRegistry, ImmutableAttributesFactory attributesFactory, ComponentMetadataSupplierRuleExecutor executor) {
            return new DefaultArtifactResolutionQueryFactory(configurationContainer, repositoryHandler, ivyFactory, metadataHandler, componentTypeRegistry, attributesFactory, executor);

        }

    }

    private static class DefaultDependencyResolutionServices implements DependencyResolutionServices {

        private final ServiceRegistry services;
        private final DomainObjectContext domainObjectContext;

        private DefaultDependencyResolutionServices(ServiceRegistry services, DomainObjectContext domainObjectContext) {
            this.services = services;
            this.domainObjectContext = domainObjectContext;
        }

        public RepositoryHandler getResolveRepositoryHandler() {
            return services.get(RepositoryHandler.class);
        }

        public ConfigurationContainerInternal getConfigurationContainer() {
            return services.get(ConfigurationContainerInternal.class);
        }

        public DependencyHandler getDependencyHandler() {
            DependencyHandler dependencyHandler = services.get(DependencyHandler.class);
            if (domainObjectContext.isScript()) {
                ((ComponentMetadataHandlerInternal) dependencyHandler.getComponents()).setVariantDerivationStrategy(new JavaEcosystemVariantDerivationStrategy());
            }
            return dependencyHandler;
        }

        @Override
        public DependencyLockingHandler getDependencyLockingHandler() {
            return services.get(DependencyLockingHandler.class);
        }

        @Override
        public ImmutableAttributesFactory getAttributesFactory() {
            return services.get(ImmutableAttributesFactory.class);
        }
    }

    private static class DefaultArtifactPublicationServices implements ArtifactPublicationServices {

        private final ServiceRegistry services;

        public DefaultArtifactPublicationServices(ServiceRegistry services) {
            this.services = services;
        }

        public RepositoryHandler createRepositoryHandler() {
            Instantiator instantiator = services.get(Instantiator.class);
            BaseRepositoryFactory baseRepositoryFactory = services.get(BaseRepositoryFactory.class);
            CollectionCallbackActionDecorator callbackDecorator = services.get(CollectionCallbackActionDecorator.class);
            return instantiator.newInstance(DefaultRepositoryHandler.class, baseRepositoryFactory, instantiator, callbackDecorator);
        }

        public ArtifactPublisher createArtifactPublisher() {
            DefaultArtifactPublisher publisher = new DefaultArtifactPublisher(
                services.get(LocalConfigurationMetadataBuilder.class),
                new DefaultIvyModuleDescriptorWriter(services.get(ComponentSelectorConverter.class))
            );
            return new IvyContextualArtifactPublisher(services.get(IvyContextManager.class), publisher);
        }

    }
}<|MERGE_RESOLUTION|>--- conflicted
+++ resolved
@@ -274,13 +274,8 @@
             );
         }
 
-<<<<<<< HEAD
-        VariantTransformRegistry createArtifactTransformRegistry(InstantiatorFactory instantiatorFactory, ImmutableAttributesFactory attributesFactory, IsolatableFactory isolatableFactory, ClassLoaderHierarchyHasher classLoaderHierarchyHasher, TransformerInvoker transformerInvoker, ValueSnapshotter valueSnapshotter, PropertyWalker propertyWalker) {
-            return new DefaultVariantTransformRegistry(instantiatorFactory, attributesFactory, isolatableFactory, classLoaderHierarchyHasher, transformerInvoker, valueSnapshotter, propertyWalker);
-=======
-        VariantTransformRegistry createVariantTransforms(InstantiatorFactory instantiatorFactory, ImmutableAttributesFactory attributesFactory, IsolatableFactory isolatableFactory, ClassLoaderHierarchyHasher classLoaderHierarchyHasher, ServiceRegistry services, TransformerInvoker transformerInvoker) {
-            return new DefaultVariantTransformRegistry(instantiatorFactory, attributesFactory, isolatableFactory, classLoaderHierarchyHasher, services, transformerInvoker);
->>>>>>> b882a926
+        VariantTransformRegistry createArtifactTransformRegistry(InstantiatorFactory instantiatorFactory, ImmutableAttributesFactory attributesFactory, IsolatableFactory isolatableFactory, ClassLoaderHierarchyHasher classLoaderHierarchyHasher, ServiceRegistry services, TransformerInvoker transformerInvoker, ValueSnapshotter valueSnapshotter, PropertyWalker propertyWalker) {
+            return new DefaultVariantTransformRegistry(instantiatorFactory, attributesFactory, isolatableFactory, classLoaderHierarchyHasher, services, transformerInvoker, valueSnapshotter, propertyWalker);
         }
 
         BaseRepositoryFactory createBaseRepositoryFactory(LocalMavenRepositoryLocator localMavenRepositoryLocator,
