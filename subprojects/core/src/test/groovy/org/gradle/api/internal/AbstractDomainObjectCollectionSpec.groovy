--- conflicted
+++ resolved
@@ -89,10 +89,6 @@
         !container.empty
     }
 
-<<<<<<< HEAD
-    def "provider for element is not queried when another element added"() {
-        containerAllowsExternalProviders()
-=======
     def "elements added using provider of iterable are not realized when added"() {
         def provider = Mock(CollectionProviderInternal)
         _ * provider.size() >> 2
@@ -110,7 +106,7 @@
     }
 
     def "provider of elements are not queried when another element added"() {
->>>>>>> d8d073ae
+        containerAllowsExternalProviders()
         def provider = Mock(ProviderInternal)
         def providerOfIterable = Mock(CollectionProviderInternal)
         _ * providerOfIterable.size() >> 2
@@ -202,12 +198,8 @@
         seen == iterationOrder(b, a, c)
     }
 
-<<<<<<< HEAD
-    def "provider for element is queried when elements iterated but insertion order is not retained"() {
-        containerAllowsExternalProviders()
-=======
     def "provider for element is queried when elements iterated and insertion order is retained"() {
->>>>>>> d8d073ae
+        containerAllowsExternalProviders()
         def provider1 = Mock(ProviderInternal)
         def provider2 = Mock(ProviderInternal)
 
@@ -966,7 +958,6 @@
         1 * action.execute(b)
     }
 
-<<<<<<< HEAD
     def "can remove external providers without realizing them"() {
         containerAllowsExternalProviders()
         def provider1 = Mock(ProviderInternal)
@@ -1286,7 +1277,11 @@
 
         when:
         def result = toList(container)
-=======
+
+        then:
+        result == iterationOrder(a)
+    }
+
     def "can mutate the container inside a configureEach action"() {
         given:
         container.add(a)
@@ -1316,100 +1311,10 @@
 
         when:
         filtered.configureEach(action)
->>>>>>> d8d073ae
 
         then:
         0 * provider1.get()
         0 * provider2.get()
-<<<<<<< HEAD
-        result == iterationOrder(a)
-    }
-
-    def "will realize all external provider when querying the iterator"() {
-        containerAllowsExternalProviders()
-        def provider1 = Mock(ProviderInternal)
-        def provider2 = Mock(ProviderInternal)
-
-        given:
-        _ * provider1.type >> type
-        _ * provider2.type >> otherType
-        container.addLater(provider1)
-        container.addLater(provider2)
-
-        when:
-        container.withType(type).iterator()
-
-        then:
-        1 * provider1.get() >> a
-        0 * provider2.get()
-
-        when:
-        def result = toList(container)
-
-        then:
-        0 * provider1.get()
-        1 * provider2.get() >> b
-        result == iterationOrder(a, b)
-    }
-
-    def "will execute remove action when removing realized external provider using iterator"() {
-        containerAllowsExternalProviders()
-        def provider1 = Mock(ProviderInternal)
-        def provider2 = Mock(ProviderInternal)
-        def action = Mock(Action)
-
-        given:
-        _ * provider1.type >> type
-        _ * provider1.get() >> a
-        _ * provider2.type >> type
-        _ * provider2.get() >> b
-        container.addLater(provider1)
-        container.addLater(provider2)
-        container.whenObjectRemoved(action)
-
-        when:
-        def iterator = container.iterator()
-        iterator.next()
-        iterator.remove()
-
-        then:
-        def result = toList(container)
-        result == iterationOrder(b)
-
-        and:
-        1 * action.execute(a)
-        0 * action.execute(_)
-    }
-
-    def "will execute remove action when removing a collection of external provider only for realized elements"() {
-        containerAllowsExternalProviders()
-        def provider1 = Mock(ProviderInternal)
-        def provider2 = Mock(ProviderInternal)
-        def action = Mock(Action)
-
-        given:
-        _ * provider1.type >> type
-        _ * provider1.get() >> a
-        _ * provider1.present >> true
-        _ * provider2.type >> otherType
-        container.addLater(provider1)
-        container.addLater(provider2)
-        container.whenObjectRemoved(action)
-
-        // Realize all object of type `type`
-        toList(container.withType(type))
-
-        when:
-        def didRemoved = container.removeAll([provider1, provider2])
-
-        then:
-        didRemoved
-        container.empty
-
-        and:
-        1 * action.execute(a)
-        0 * action.execute(_)
-=======
 
         when:
         def result = toList(filtered)
@@ -1425,6 +1330,91 @@
         0 * action.execute(a)
         0 * action.execute(c)
         1 * action.execute(b)
->>>>>>> d8d073ae
+    }
+
+    def "will realize all external provider when querying the iterator"() {
+        containerAllowsExternalProviders()
+        def provider1 = Mock(ProviderInternal)
+        def provider2 = Mock(ProviderInternal)
+
+        given:
+        _ * provider1.type >> type
+        _ * provider2.type >> otherType
+        container.addLater(provider1)
+        container.addLater(provider2)
+
+        when:
+        container.withType(type).iterator()
+
+        then:
+        1 * provider1.get() >> a
+        0 * provider2.get()
+
+        when:
+        def result = toList(container)
+
+        then:
+        0 * provider1.get()
+        1 * provider2.get() >> b
+        result == iterationOrder(a, b)
+    }
+
+    def "will execute remove action when removing realized external provider using iterator"() {
+        containerAllowsExternalProviders()
+        def provider1 = Mock(ProviderInternal)
+        def provider2 = Mock(ProviderInternal)
+        def action = Mock(Action)
+
+        given:
+        _ * provider1.type >> type
+        _ * provider1.get() >> a
+        _ * provider2.type >> type
+        _ * provider2.get() >> b
+        container.addLater(provider1)
+        container.addLater(provider2)
+        container.whenObjectRemoved(action)
+
+        when:
+        def iterator = container.iterator()
+        iterator.next()
+        iterator.remove()
+
+        then:
+        def result = toList(container)
+        result == iterationOrder(b)
+
+        and:
+        1 * action.execute(a)
+        0 * action.execute(_)
+    }
+
+    def "will execute remove action when removing a collection of external provider only for realized elements"() {
+        containerAllowsExternalProviders()
+        def provider1 = Mock(ProviderInternal)
+        def provider2 = Mock(ProviderInternal)
+        def action = Mock(Action)
+
+        given:
+        _ * provider1.type >> type
+        _ * provider1.get() >> a
+        _ * provider1.present >> true
+        _ * provider2.type >> otherType
+        container.addLater(provider1)
+        container.addLater(provider2)
+        container.whenObjectRemoved(action)
+
+        // Realize all object of type `type`
+        toList(container.withType(type))
+
+        when:
+        def didRemoved = container.removeAll([provider1, provider2])
+
+        then:
+        didRemoved
+        container.empty
+
+        and:
+        1 * action.execute(a)
+        0 * action.execute(_)
     }
 }