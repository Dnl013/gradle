/*
 * Copyright 2021 the original author or authors.
 *
 * Licensed under the Apache License, Version 2.0 (the "License");
 * you may not use this file except in compliance with the License.
 * You may obtain a copy of the License at
 *
 *      http://www.apache.org/licenses/LICENSE-2.0
 *
 * Unless required by applicable law or agreed to in writing, software
 * distributed under the License is distributed on an "AS IS" BASIS,
 * WITHOUT WARRANTIES OR CONDITIONS OF ANY KIND, either express or implied.
 * See the License for the specific language governing permissions and
 * limitations under the License.
 */

package org.gradle.api.internal.tasks;

import org.gradle.api.file.SourceDirectorySet;
import org.gradle.api.internal.file.DefaultSourceDirectorySet;
import org.gradle.api.tasks.GroovySourceDirectorySet;

import javax.inject.Inject;

<<<<<<< HEAD
    public DefaultGroovySourceDirectorySet(SourceDirectorySet sourceDirectorySet, TaskDependencyFactory taskDependencyFactory) {
        super(sourceDirectorySet, taskDependencyFactory);
=======
public abstract class DefaultGroovySourceDirectorySet extends DefaultSourceDirectorySet implements GroovySourceDirectorySet {

    @Inject
    public DefaultGroovySourceDirectorySet(SourceDirectorySet sourceDirectorySet) {
        super(sourceDirectorySet);
>>>>>>> 123decb7
    }
}<|MERGE_RESOLUTION|>--- conflicted
+++ resolved
@@ -22,15 +22,10 @@
 
 import javax.inject.Inject;
 
-<<<<<<< HEAD
-    public DefaultGroovySourceDirectorySet(SourceDirectorySet sourceDirectorySet, TaskDependencyFactory taskDependencyFactory) {
-        super(sourceDirectorySet, taskDependencyFactory);
-=======
 public abstract class DefaultGroovySourceDirectorySet extends DefaultSourceDirectorySet implements GroovySourceDirectorySet {
 
     @Inject
-    public DefaultGroovySourceDirectorySet(SourceDirectorySet sourceDirectorySet) {
-        super(sourceDirectorySet);
->>>>>>> 123decb7
+    public DefaultGroovySourceDirectorySet(SourceDirectorySet sourceDirectorySet, TaskDependencyFactory taskDependencyFactory) {
+        super(sourceDirectorySet, taskDependencyFactory);
     }
 }