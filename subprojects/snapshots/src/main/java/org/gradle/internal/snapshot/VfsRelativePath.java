/*
 * Copyright 2019 the original author or authors.
 *
 * Licensed under the Apache License, Version 2.0 (the "License");
 * you may not use this file except in compliance with the License.
 * You may obtain a copy of the License at
 *
 *      http://www.apache.org/licenses/LICENSE-2.0
 *
 * Unless required by applicable law or agreed to in writing, software
 * distributed under the License is distributed on an "AS IS" BASIS,
 * WITHOUT WARRANTIES OR CONDITIONS OF ANY KIND, either express or implied.
 * See the License for the specific language governing permissions and
 * limitations under the License.
 */

package org.gradle.internal.snapshot;

import com.google.common.annotations.VisibleForTesting;

import static org.gradle.internal.snapshot.CaseSensitivity.CASE_SENSITIVE;
import static org.gradle.internal.snapshot.PathUtil.compareChars;
import static org.gradle.internal.snapshot.PathUtil.compareCharsIgnoringCase;
import static org.gradle.internal.snapshot.PathUtil.equalChars;
import static org.gradle.internal.snapshot.PathUtil.isFileSeparator;

/**
 * A relative path represented by a path suffix of an absolute path.
 *
 * The use of this class is to improve performance by avoiding to call {@link String#substring(int)}.
 * The class represents the relative path of absolutePath.substring(offset).
 *
 * A relative path does not start or end with a slash.
 */
public class VfsRelativePath {
    private final String absolutePath;
    private final int offset;

    /**
     * The relative path from the root of the file system for the given absolute path.
     *
     * E.g.:
     *    'C:/' -&gt; 'C:'
     *    '/home/user/project' -&gt; 'home/user/project'
     *    '/' -&gt; ''
     *    '//uncpath/relative/path' -&gt; 'uncpath/relative/path'
     *    'C:/Users/user/project' -&gt; 'C:/Users/user/project'
     */
    public static VfsRelativePath of(String absolutePath) {
        String normalizedRoot = normalizeRoot(absolutePath);
        return VfsRelativePath.of(normalizedRoot, determineOffset(normalizedRoot));
    }

    @VisibleForTesting
    static VfsRelativePath of(String absolutePath, int offset) {
        return new VfsRelativePath(absolutePath, offset);
    }

    private static String normalizeRoot(String absolutePath) {
        if (absolutePath.isEmpty() || absolutePath.equals("/")) {
            return absolutePath;
        }
        return isFileSeparator(absolutePath.charAt(absolutePath.length() - 1))
            ? absolutePath.substring(0, absolutePath.length() - 1)
            : absolutePath;
    }

    private static int determineOffset(String absolutePath) {
        for (int i = 0; i < absolutePath.length(); i++) {
            if (!isFileSeparator(absolutePath.charAt(i))) {
                return i;
            }
        }
        return absolutePath.length();
    }

    private VfsRelativePath(String absolutePath, int offset) {
        this.absolutePath = absolutePath;
        this.offset = offset;
    }

    /**
     * Returns a new relative path starting from the given start index.
     *
     * E.g.
     *   (some/path, 5) -&gt; path
     */
    public VfsRelativePath suffixStartingFrom(int startIndex) {
        return new VfsRelativePath(absolutePath, offset + startIndex);
    }

    /**
     * Returns a new relative path starting after the given prefix.
     *
     * E.g.
     *   (some/path, some) -&gt; path
     */
    public VfsRelativePath suffixStartingFrom(VfsRelativePath prefix) {
        return suffixStartingFrom(prefix.length() + 1);
    }

    /**
     * Removes this relative path from the beginning of another relative path.
     *
     * Also removes the trailing slash of the prefix.
     *
     * E.g.
     *   (some, some/path) -&gt; path
     *   (some, some/path/othere) -&gt; path/other
     *   (C:, '') -&gt; C:
     */
    public String removeAsPrefixOf(String relativeChildPath) {
        return relativeChildPath.substring(length() + 1);
    }

    /**
     * Returns a new relative path starting from the child.
     *
     * E.g.
     *   (some/path, some) -&gt; path
     *   (some/path/other, some) -&gt; path/other
     *   (C:, '') -&gt; C:
     */
    public VfsRelativePath fromChild(String relativeChildPath) {
        return relativeChildPath.isEmpty()
            ? this
            : suffixStartingFrom(relativeChildPath.length() + 1);
    }

<<<<<<< HEAD
    public boolean isEmpty() {
        return offset == absolutePath.length();
    }

    int length() {
=======
    /**
     * Whether this is an empty relative path, denoting the current location.
     */
    public boolean isEmpty() {
        return absolutePath.length() == offset;
    }

    public int length() {
>>>>>>> cd92cbc3
        return absolutePath.length() - offset;
    }

    /**
     * The relative path represented by this suffix as a String.
     */
    public String getAsString() {
        return absolutePath.substring(offset);
    }

    public String getAbsolutePath() {
        return absolutePath;
    }

    /**
     * Returns the length of the common prefix of this with a relative path.
     *
     * The length of the common prefix does not include the last line separator.
     *
     * Examples:
     * lengthOfCommonPrefix("some/path", "some/other") == 4
     * lengthOfCommonPrefix("some/path", "some1/other") == 0
     * lengthOfCommonPrefix("some/longer/path", "some/longer/other") == 11
     * lengthOfCommonPrefix("some/longer", "some/longer/path") == 11
     */
    public int lengthOfCommonPrefix(String relativePath, CaseSensitivity caseSensitivity) {
        int pos = 0;
        int lastSeparator = 0;
        int maxPos = Math.min(relativePath.length(), absolutePath.length() - offset);
        for (; pos < maxPos; pos++) {
            char charInPath1 = relativePath.charAt(pos);
            char charInPath2 = absolutePath.charAt(pos + offset);
            if (!equalChars(charInPath1, charInPath2, caseSensitivity)) {
                break;
            }
            if (isFileSeparator(charInPath1)) {
                lastSeparator = pos;
            }
        }
        if (pos == maxPos) {
            if (relativePath.length() == absolutePath.length() - offset) {
                return pos;
            }
            if (pos < relativePath.length() && isFileSeparator(relativePath.charAt(pos))) {
                return pos;
            }
            if (pos < absolutePath.length() - offset && isFileSeparator(absolutePath.charAt(pos + offset))) {
                return pos;
            }
        }
        return lastSeparator;
    }

    /**
     * Compares to the first segment of a relative path.
     *
     * A segment of a path is the part between two file separators.
     * For example, the path some/long/path has the segments some, long and path.
     *
     * Similar to {@link #lengthOfCommonPrefix(String, CaseSensitivity)},
     * only that this method compares to the first segment of the path if there is no common prefix.
     *
     * The path must not start with a separator.
     *
     * For example, this method returns:
     *     some/path     == some/other
     *     some1/path    &lt;  some2/other
     *     some/path     &gt;  some1/other
     *     some/same     == some/same/more
     *     some/one/alma == some/two/bela
     *     a/some        &lt;  b/other
     *
     * @return 0 if the two paths have a common prefix, and the comparison of the first segment of each path if not.
     */
    public int compareToFirstSegment(String relativePath, CaseSensitivity caseSensitivity) {
        int maxPos = Math.min(relativePath.length(), absolutePath.length() - offset);
        int accumulatedValue = 0;
        for (int pos = 0; pos < maxPos; pos++) {
            char charInPath1 = absolutePath.charAt(pos + offset);
            char charInPath2 = relativePath.charAt(pos);
            int comparedChars = compareCharsIgnoringCase(charInPath1, charInPath2);
            if (comparedChars != 0) {
                return comparedChars;
            }
            accumulatedValue = computeCombinedCompare(accumulatedValue, charInPath1, charInPath2, caseSensitivity == CASE_SENSITIVE);
            if (isFileSeparator(charInPath1)) {
                if (pos > 0) {
                    return accumulatedValue;
                }
            }
        }
        if (absolutePath.length() - offset == relativePath.length()) {
            return accumulatedValue;
        }
        if (absolutePath.length() - offset > relativePath.length()) {
            return isFileSeparator(absolutePath.charAt(maxPos + offset)) ? accumulatedValue : 1;
        }
        return isFileSeparator(relativePath.charAt(maxPos)) ? accumulatedValue : -1;
    }

    /**
     * Checks whether this path has the prefix.
     */
    public boolean hasPrefix(String prefix, CaseSensitivity caseSensitivity) {
        return isPrefix(prefix, 0, absolutePath, offset, caseSensitivity);
    }

    /**
     * Checks whether this path is a prefix of another path.
     */
    public boolean isPrefixOf(String otherPath, CaseSensitivity caseSensitivity) {
        return isPrefix(absolutePath, offset, otherPath, 0, caseSensitivity);
    }

    private static boolean isPrefix(String stringEndingInPrefix, int offsetInPrefix, String stringToCheck, int offsetInStringToCheck, CaseSensitivity caseSensitivity) {
        int prefixLength = stringEndingInPrefix.length() - offsetInPrefix;
        if (prefixLength == 0) {
            return true;
        }
        int endOfPrefixInStringToCheck = offsetInStringToCheck + prefixLength;
        if (stringToCheck.length() < endOfPrefixInStringToCheck) {
            return false;
        }
        for (int i = stringEndingInPrefix.length() - 1, j = endOfPrefixInStringToCheck - 1; i >= offsetInPrefix; i--, j--) {
            if (!equalChars(stringEndingInPrefix.charAt(i), stringToCheck.charAt(j), caseSensitivity)) {
                return false;
            }
        }
        return stringToCheck.length() == endOfPrefixInStringToCheck || isFileSeparator(stringToCheck.charAt(endOfPrefixInStringToCheck));
    }

    private static int computeCombinedCompare(int previousCombinedValue, char charInPath1, char charInPath2, boolean caseSensitive) {
        if (!caseSensitive) {
            return 0;
        }
        return previousCombinedValue == 0
            ? compareChars(charInPath1, charInPath2)
            : previousCombinedValue;
    }

    @Override
    public String toString() {
        return getAsString();
    }

    @Override
    public boolean equals(Object o) {
        if (this == o) {
            return true;
        }
        if (o == null || getClass() != o.getClass()) {
            return false;
        }

        VfsRelativePath that = (VfsRelativePath) o;

        if (offset != that.offset) {
            return false;
        }
        return absolutePath.equals(that.absolutePath);
    }

    @Override
    public int hashCode() {
        int result = absolutePath.hashCode();
        result = 31 * result + offset;
        return result;
    }
}<|MERGE_RESOLUTION|>--- conflicted
+++ resolved
@@ -127,13 +127,6 @@
             : suffixStartingFrom(relativeChildPath.length() + 1);
     }
 
-<<<<<<< HEAD
-    public boolean isEmpty() {
-        return offset == absolutePath.length();
-    }
-
-    int length() {
-=======
     /**
      * Whether this is an empty relative path, denoting the current location.
      */
@@ -141,8 +134,7 @@
         return absolutePath.length() == offset;
     }
 
-    public int length() {
->>>>>>> cd92cbc3
+    int length() {
         return absolutePath.length() - offset;
     }
 
