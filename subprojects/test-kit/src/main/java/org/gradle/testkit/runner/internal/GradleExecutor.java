/*
 * Copyright 2015 the original author or authors.
 *
 * Licensed under the Apache License, Version 2.0 (the "License");
 * you may not use this file except in compliance with the License.
 * You may obtain a copy of the License at
 *
 *      http://www.apache.org/licenses/LICENSE-2.0
 *
 * Unless required by applicable law or agreed to in writing, software
 * distributed under the License is distributed on an "AS IS" BASIS,
 * WITHOUT WARRANTIES OR CONDITIONS OF ANY KIND, either express or implied.
 * See the License for the specific language governing permissions and
 * limitations under the License.
 */

package org.gradle.testkit.runner.internal;

<<<<<<< HEAD
import org.gradle.testkit.runner.BuildTask;
import org.gradle.testkit.runner.TaskOutcome;
import org.gradle.tooling.BuildException;
import org.gradle.tooling.GradleConnector;
import org.gradle.tooling.ProjectConnection;
import org.gradle.tooling.events.ProgressEvent;
import org.gradle.tooling.events.ProgressListener;
import org.gradle.tooling.events.task.*;
import org.gradle.tooling.internal.consumer.DefaultBuildLauncherInternal;
import org.gradle.tooling.internal.consumer.DefaultGradleConnector;

import java.io.ByteArrayOutputStream;
import java.io.File;
import java.net.URI;
import java.util.ArrayList;
import java.util.HashMap;
import java.util.List;
import java.util.Map;
import java.util.concurrent.TimeUnit;

import static org.gradle.testkit.runner.TaskOutcome.*;

public class GradleExecutor {

    public static final String TEST_KIT_DAEMON_DIR_NAME = "test-kit-daemon";

    public GradleExecutor() {
        registerShutdownHook();
    }

    private void registerShutdownHook() {
        Runtime.getRuntime().addShutdownHook(new Thread(new Runnable() {
            public void run() {
                DefaultGradleConnector.close();
            }
        }));
    }

    public GradleExecutionResult run(File gradleHome, File gradleUserHome, File projectDir, List<String> buildArgs, List<String> jvmArgs, List<URI> classpath) {
        final ByteArrayOutputStream standardOutput = new ByteArrayOutputStream();
        final ByteArrayOutputStream standardError = new ByteArrayOutputStream();
        final List<BuildTask> tasks = new ArrayList<BuildTask>();

        GradleConnector gradleConnector = buildConnector(gradleHome, gradleUserHome, projectDir);
        ProjectConnection connection = null;

        try {
            connection = gradleConnector.connect();
            DefaultBuildLauncherInternal launcher = (DefaultBuildLauncherInternal) connection.newBuild();
            launcher.setStandardOutput(standardOutput);
            launcher.setStandardError(standardError);
            launcher.addProgressListener(new TaskExecutionProgressListener(tasks));

            launcher.withArguments(buildArgs.toArray(new String[buildArgs.size()]));
            launcher.setJvmArguments(jvmArgs.toArray(new String[jvmArgs.size()]));
            launcher.withClasspath(classpath);

            launcher.run();
        } catch (BuildException t) {
            return new GradleExecutionResult(standardOutput, standardError, tasks, t);
        } finally {
            if (connection != null) {
                connection.close();
            }
        }

        return new GradleExecutionResult(standardOutput, standardError, tasks);
    }

    private GradleConnector buildConnector(File gradleHome, File gradleUserHome, File projectDir) {
        DefaultGradleConnector gradleConnector = (DefaultGradleConnector) GradleConnector.newConnector();
        gradleConnector.useGradleUserHomeDir(gradleUserHome);
        gradleConnector.daemonBaseDir(new File(gradleUserHome, TEST_KIT_DAEMON_DIR_NAME));
        gradleConnector.forProjectDirectory(projectDir);
        gradleConnector.searchUpwards(false);
        gradleConnector.daemonMaxIdleTime(120, TimeUnit.SECONDS);
        gradleConnector.useInstallation(gradleHome);
        return gradleConnector;
    }

    private class TaskExecutionProgressListener implements ProgressListener {
        private final List<BuildTask> tasks;
        private final Map<String, Integer> order = new HashMap<String, Integer>();

        public TaskExecutionProgressListener(List<BuildTask> tasks) {
            this.tasks = tasks;
        }

        public void statusChanged(ProgressEvent event) {
            if (event instanceof TaskStartEvent) {
                TaskStartEvent taskStartEvent = (TaskStartEvent) event;
                order.put(taskStartEvent.getDescriptor().getTaskPath(), tasks.size());
                tasks.add(null);
            }
            if (event instanceof TaskFinishEvent) {
                TaskFinishEvent taskFinishEvent = (TaskFinishEvent) event;
                String taskPath = taskFinishEvent.getDescriptor().getTaskPath();
                TaskOperationResult result = taskFinishEvent.getResult();
                final Integer index = order.get(taskPath);
                if (index == null) {
                    throw new IllegalStateException("Received task finish event for task " + taskPath + " without first receiving task start event");
                }
                tasks.set(index, determineBuildTask(result, taskPath));
            }
        }

        private BuildTask determineBuildTask(TaskOperationResult result, String taskPath) {
            if (isFailed(result)) {
                return createBuildTask(taskPath, FAILED);
            } else if (isSkipped(result)) {
                return createBuildTask(taskPath, SKIPPED);
            } else if (isUpToDate(result)) {
                return createBuildTask(taskPath, UP_TO_DATE);
            }

            return createBuildTask(taskPath, SUCCESS);
        }

        private BuildTask createBuildTask(String taskPath, TaskOutcome outcome) {
            return new DefaultBuildTask(taskPath, outcome);
        }

        private boolean isFailed(TaskOperationResult result) {
            return result instanceof TaskFailureResult;
        }

        private boolean isSkipped(TaskOperationResult result) {
            return result instanceof TaskSkippedResult;
        }
=======
import java.io.File;
import java.util.List;
>>>>>>> c77c1f53

public interface GradleExecutor {
    GradleExecutionResult run(File gradleHome, File gradleUserHome, File projectDir, List<String> buildArgs, List<String> jvmArgs);
}<|MERGE_RESOLUTION|>--- conflicted
+++ resolved
@@ -16,141 +16,10 @@
 
 package org.gradle.testkit.runner.internal;
 
-<<<<<<< HEAD
-import org.gradle.testkit.runner.BuildTask;
-import org.gradle.testkit.runner.TaskOutcome;
-import org.gradle.tooling.BuildException;
-import org.gradle.tooling.GradleConnector;
-import org.gradle.tooling.ProjectConnection;
-import org.gradle.tooling.events.ProgressEvent;
-import org.gradle.tooling.events.ProgressListener;
-import org.gradle.tooling.events.task.*;
-import org.gradle.tooling.internal.consumer.DefaultBuildLauncherInternal;
-import org.gradle.tooling.internal.consumer.DefaultGradleConnector;
-
-import java.io.ByteArrayOutputStream;
 import java.io.File;
 import java.net.URI;
-import java.util.ArrayList;
-import java.util.HashMap;
 import java.util.List;
-import java.util.Map;
-import java.util.concurrent.TimeUnit;
-
-import static org.gradle.testkit.runner.TaskOutcome.*;
-
-public class GradleExecutor {
-
-    public static final String TEST_KIT_DAEMON_DIR_NAME = "test-kit-daemon";
-
-    public GradleExecutor() {
-        registerShutdownHook();
-    }
-
-    private void registerShutdownHook() {
-        Runtime.getRuntime().addShutdownHook(new Thread(new Runnable() {
-            public void run() {
-                DefaultGradleConnector.close();
-            }
-        }));
-    }
-
-    public GradleExecutionResult run(File gradleHome, File gradleUserHome, File projectDir, List<String> buildArgs, List<String> jvmArgs, List<URI> classpath) {
-        final ByteArrayOutputStream standardOutput = new ByteArrayOutputStream();
-        final ByteArrayOutputStream standardError = new ByteArrayOutputStream();
-        final List<BuildTask> tasks = new ArrayList<BuildTask>();
-
-        GradleConnector gradleConnector = buildConnector(gradleHome, gradleUserHome, projectDir);
-        ProjectConnection connection = null;
-
-        try {
-            connection = gradleConnector.connect();
-            DefaultBuildLauncherInternal launcher = (DefaultBuildLauncherInternal) connection.newBuild();
-            launcher.setStandardOutput(standardOutput);
-            launcher.setStandardError(standardError);
-            launcher.addProgressListener(new TaskExecutionProgressListener(tasks));
-
-            launcher.withArguments(buildArgs.toArray(new String[buildArgs.size()]));
-            launcher.setJvmArguments(jvmArgs.toArray(new String[jvmArgs.size()]));
-            launcher.withClasspath(classpath);
-
-            launcher.run();
-        } catch (BuildException t) {
-            return new GradleExecutionResult(standardOutput, standardError, tasks, t);
-        } finally {
-            if (connection != null) {
-                connection.close();
-            }
-        }
-
-        return new GradleExecutionResult(standardOutput, standardError, tasks);
-    }
-
-    private GradleConnector buildConnector(File gradleHome, File gradleUserHome, File projectDir) {
-        DefaultGradleConnector gradleConnector = (DefaultGradleConnector) GradleConnector.newConnector();
-        gradleConnector.useGradleUserHomeDir(gradleUserHome);
-        gradleConnector.daemonBaseDir(new File(gradleUserHome, TEST_KIT_DAEMON_DIR_NAME));
-        gradleConnector.forProjectDirectory(projectDir);
-        gradleConnector.searchUpwards(false);
-        gradleConnector.daemonMaxIdleTime(120, TimeUnit.SECONDS);
-        gradleConnector.useInstallation(gradleHome);
-        return gradleConnector;
-    }
-
-    private class TaskExecutionProgressListener implements ProgressListener {
-        private final List<BuildTask> tasks;
-        private final Map<String, Integer> order = new HashMap<String, Integer>();
-
-        public TaskExecutionProgressListener(List<BuildTask> tasks) {
-            this.tasks = tasks;
-        }
-
-        public void statusChanged(ProgressEvent event) {
-            if (event instanceof TaskStartEvent) {
-                TaskStartEvent taskStartEvent = (TaskStartEvent) event;
-                order.put(taskStartEvent.getDescriptor().getTaskPath(), tasks.size());
-                tasks.add(null);
-            }
-            if (event instanceof TaskFinishEvent) {
-                TaskFinishEvent taskFinishEvent = (TaskFinishEvent) event;
-                String taskPath = taskFinishEvent.getDescriptor().getTaskPath();
-                TaskOperationResult result = taskFinishEvent.getResult();
-                final Integer index = order.get(taskPath);
-                if (index == null) {
-                    throw new IllegalStateException("Received task finish event for task " + taskPath + " without first receiving task start event");
-                }
-                tasks.set(index, determineBuildTask(result, taskPath));
-            }
-        }
-
-        private BuildTask determineBuildTask(TaskOperationResult result, String taskPath) {
-            if (isFailed(result)) {
-                return createBuildTask(taskPath, FAILED);
-            } else if (isSkipped(result)) {
-                return createBuildTask(taskPath, SKIPPED);
-            } else if (isUpToDate(result)) {
-                return createBuildTask(taskPath, UP_TO_DATE);
-            }
-
-            return createBuildTask(taskPath, SUCCESS);
-        }
-
-        private BuildTask createBuildTask(String taskPath, TaskOutcome outcome) {
-            return new DefaultBuildTask(taskPath, outcome);
-        }
-
-        private boolean isFailed(TaskOperationResult result) {
-            return result instanceof TaskFailureResult;
-        }
-
-        private boolean isSkipped(TaskOperationResult result) {
-            return result instanceof TaskSkippedResult;
-        }
-=======
-import java.io.File;
-import java.util.List;
->>>>>>> c77c1f53
 
 public interface GradleExecutor {
-    GradleExecutionResult run(File gradleHome, File gradleUserHome, File projectDir, List<String> buildArgs, List<String> jvmArgs);
+    GradleExecutionResult run(File gradleHome, File gradleUserHome, File projectDir, List<String> buildArgs, List<String> jvmArgs, List<URI> classpath);
 }