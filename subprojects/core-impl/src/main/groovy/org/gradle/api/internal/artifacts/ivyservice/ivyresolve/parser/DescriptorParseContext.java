--- conflicted
+++ resolved
@@ -1,34 +1,24 @@
-/*
- * Copyright 2013 the original author or authors.
- *
- * Licensed under the Apache License, Version 2.0 (the "License");
- * you may not use this file except in compliance with the License.
- * You may obtain a copy of the License at
- *
- *      http://www.apache.org/licenses/LICENSE-2.0
- *
- * Unless required by applicable law or agreed to in writing, software
- * distributed under the License is distributed on an "AS IS" BASIS,
- * WITHOUT WARRANTIES OR CONDITIONS OF ANY KIND, either express or implied.
- * See the License for the specific language governing permissions and
- * limitations under the License.
- */
-package org.gradle.api.internal.artifacts.ivyservice.ivyresolve.parser;
-
-import org.gradle.api.artifacts.ModuleVersionIdentifier;
-<<<<<<< HEAD
-import org.gradle.api.internal.externalresource.LocallyAvailableExternalResource;
-
-public interface DescriptorParseContext {
-    LocallyAvailableExternalResource getMetaDataArtifact(ModuleVersionIdentifier moduleVersionIdentifier);
-=======
-import org.gradle.api.artifacts.resolution.SoftwareArtifact;
-import org.gradle.api.internal.artifacts.metadata.ModuleVersionArtifactMetaData;
-import org.gradle.api.internal.externalresource.LocallyAvailableExternalResource;
-
-public interface DescriptorParseContext {
-    boolean artifactExists(ModuleVersionArtifactMetaData artifact);
-
-    LocallyAvailableExternalResource getMetaDataArtifact(ModuleVersionIdentifier moduleVersionIdentifier, Class<? extends SoftwareArtifact> artifactType);
->>>>>>> 16c71cdb
-}
+/*
+ * Copyright 2013 the original author or authors.
+ *
+ * Licensed under the Apache License, Version 2.0 (the "License");
+ * you may not use this file except in compliance with the License.
+ * You may obtain a copy of the License at
+ *
+ *      http://www.apache.org/licenses/LICENSE-2.0
+ *
+ * Unless required by applicable law or agreed to in writing, software
+ * distributed under the License is distributed on an "AS IS" BASIS,
+ * WITHOUT WARRANTIES OR CONDITIONS OF ANY KIND, either express or implied.
+ * See the License for the specific language governing permissions and
+ * limitations under the License.
+ */
+package org.gradle.api.internal.artifacts.ivyservice.ivyresolve.parser;
+
+import org.gradle.api.artifacts.ModuleVersionIdentifier;
+import org.gradle.api.artifacts.result.Artifact;
+import org.gradle.api.internal.externalresource.LocallyAvailableExternalResource;
+
+public interface DescriptorParseContext {
+    LocallyAvailableExternalResource getMetaDataArtifact(ModuleVersionIdentifier moduleVersionIdentifier, Class<? extends Artifact> artifactType);
+}